mod connection_pool;

use crate::{
    auth,
    db::{
        self, dev_server, BufferId, Capability, Channel, ChannelId, ChannelRole, ChannelsForUser,
        CreatedChannelMessage, Database, DevServerId, InviteMemberResult, MembershipUpdated,
        MessageId, NotificationId, PrincipalId, Project, ProjectId, RejoinedProject,
        RemoteProjectId, RemoveChannelMemberResult, ReplicaId, RespondToChannelInvite, RoomId,
        ServerId, UpdatedChannelMessage, User, UserId,
    },
    executor::Executor,
    AppState, Error, RateLimit, RateLimiter, Result,
};
use anyhow::{anyhow, Context as _};
use async_tungstenite::tungstenite::{
    protocol::CloseFrame as TungsteniteCloseFrame, Message as TungsteniteMessage,
};
use axum::{
    body::Body,
    extract::{
        ws::{CloseFrame as AxumCloseFrame, Message as AxumMessage},
        ConnectInfo, WebSocketUpgrade,
    },
    headers::{Header, HeaderName},
    http::StatusCode,
    middleware,
    response::IntoResponse,
    routing::get,
    Extension, Router, TypedHeader,
};
use collections::{HashMap, HashSet};
pub use connection_pool::{ConnectionPool, ZedVersion};
use core::fmt::{self, Debug, Formatter};

use futures::{
    channel::oneshot,
    future::{self, BoxFuture},
    stream::FuturesUnordered,
    FutureExt, SinkExt, StreamExt, TryStreamExt,
};
use prometheus::{register_int_gauge, IntGauge};
use rpc::{
    proto::{
        self, Ack, AnyTypedEnvelope, EntityMessage, EnvelopedMessage, LanguageModelRole,
        LiveKitConnectionInfo, RequestMessage, ShareProject, UpdateChannelBufferCollaborators,
    },
    Connection, ConnectionId, ErrorCode, ErrorCodeExt, ErrorExt, Peer, Receipt, TypedEnvelope,
};
use semantic_version::SemanticVersion;
use serde::{Serialize, Serializer};
use std::{
    any::TypeId,
    future::Future,
    marker::PhantomData,
    mem,
    net::SocketAddr,
    ops::{Deref, DerefMut},
    rc::Rc,
    sync::{
        atomic::{AtomicBool, Ordering::SeqCst},
        Arc, OnceLock,
    },
    time::{Duration, Instant},
};
use time::OffsetDateTime;
use tokio::sync::{watch, Semaphore};
use tower::ServiceBuilder;
use tracing::{
    field::{self},
    info_span, instrument, Instrument,
};
use util::http::IsahcHttpClient;

pub const RECONNECT_TIMEOUT: Duration = Duration::from_secs(30);

// kubernetes gives terminated pods 10s to shutdown gracefully. After they're gone, we can clean up old resources.
pub const CLEANUP_TIMEOUT: Duration = Duration::from_secs(15);

const MESSAGE_COUNT_PER_PAGE: usize = 100;
const MAX_MESSAGE_LEN: usize = 1024;
const NOTIFICATION_COUNT_PER_PAGE: usize = 50;

type MessageHandler =
    Box<dyn Send + Sync + Fn(Box<dyn AnyTypedEnvelope>, Session) -> BoxFuture<'static, ()>>;

struct Response<R> {
    peer: Arc<Peer>,
    receipt: Receipt<R>,
    responded: Arc<AtomicBool>,
}

impl<R: RequestMessage> Response<R> {
    fn send(self, payload: R::Response) -> Result<()> {
        self.responded.store(true, SeqCst);
        self.peer.respond(self.receipt, payload)?;
        Ok(())
    }
}

struct StreamingResponse<R: RequestMessage> {
    peer: Arc<Peer>,
    receipt: Receipt<R>,
}

impl<R: RequestMessage> StreamingResponse<R> {
    fn send(&self, payload: R::Response) -> Result<()> {
        self.peer.respond(self.receipt, payload)?;
        Ok(())
    }
}

#[derive(Clone, Debug)]
pub enum Principal {
    User(User),
    Impersonated { user: User, admin: User },
    DevServer(dev_server::Model),
}

impl Principal {
    fn update_span(&self, span: &tracing::Span) {
        match &self {
            Principal::User(user) => {
                span.record("user_id", &user.id.0);
                span.record("login", &user.github_login);
            }
            Principal::Impersonated { user, admin } => {
                span.record("user_id", &user.id.0);
                span.record("login", &user.github_login);
                span.record("impersonator", &admin.github_login);
            }
            Principal::DevServer(dev_server) => {
                span.record("dev_server_id", &dev_server.id.0);
            }
        }
    }
}

#[derive(Clone)]
struct Session {
    principal: Principal,
    connection_id: ConnectionId,
    db: Arc<tokio::sync::Mutex<DbHandle>>,
    peer: Arc<Peer>,
    connection_pool: Arc<parking_lot::Mutex<ConnectionPool>>,
    live_kit_client: Option<Arc<dyn live_kit_server::api::Client>>,
    http_client: IsahcHttpClient,
    rate_limiter: Arc<RateLimiter>,
    _executor: Executor,
}

impl Session {
    async fn db(&self) -> tokio::sync::MutexGuard<DbHandle> {
        #[cfg(test)]
        tokio::task::yield_now().await;
        let guard = self.db.lock().await;
        #[cfg(test)]
        tokio::task::yield_now().await;
        guard
    }

    async fn connection_pool(&self) -> ConnectionPoolGuard<'_> {
        #[cfg(test)]
        tokio::task::yield_now().await;
        let guard = self.connection_pool.lock();
        ConnectionPoolGuard {
            guard,
            _not_send: PhantomData,
        }
    }

    fn for_user(self) -> Option<UserSession> {
        UserSession::new(self)
    }

    fn for_dev_server(self) -> Option<DevServerSession> {
        DevServerSession::new(self)
    }

    fn user_id(&self) -> Option<UserId> {
        match &self.principal {
            Principal::User(user) => Some(user.id),
            Principal::Impersonated { user, .. } => Some(user.id),
            Principal::DevServer(_) => None,
        }
    }

    fn dev_server_id(&self) -> Option<DevServerId> {
        match &self.principal {
            Principal::User(_) | Principal::Impersonated { .. } => None,
            Principal::DevServer(dev_server) => Some(dev_server.id),
        }
    }

    fn principal_id(&self) -> PrincipalId {
        match &self.principal {
            Principal::User(user) => PrincipalId::UserId(user.id),
            Principal::Impersonated { user, .. } => PrincipalId::UserId(user.id),
            Principal::DevServer(dev_server) => PrincipalId::DevServerId(dev_server.id),
        }
    }
}

impl Debug for Session {
    fn fmt(&self, f: &mut Formatter<'_>) -> fmt::Result {
        let mut result = f.debug_struct("Session");
        match &self.principal {
            Principal::User(user) => {
                result.field("user", &user.github_login);
            }
            Principal::Impersonated { user, admin } => {
                result.field("user", &user.github_login);
                result.field("impersonator", &admin.github_login);
            }
            Principal::DevServer(dev_server) => {
                result.field("dev_server", &dev_server.id);
            }
        }
        result.field("connection_id", &self.connection_id).finish()
    }
}

struct UserSession(Session);

impl UserSession {
    pub fn new(s: Session) -> Option<Self> {
        s.user_id().map(|_| UserSession(s))
    }
    pub fn user_id(&self) -> UserId {
        self.0.user_id().unwrap()
    }
}

impl Deref for UserSession {
    type Target = Session;

    fn deref(&self) -> &Self::Target {
        &self.0
    }
}
impl DerefMut for UserSession {
    fn deref_mut(&mut self) -> &mut Self::Target {
        &mut self.0
    }
}

struct DevServerSession(Session);

impl DevServerSession {
    pub fn new(s: Session) -> Option<Self> {
        s.dev_server_id().map(|_| DevServerSession(s))
    }
    pub fn dev_server_id(&self) -> DevServerId {
        self.0.dev_server_id().unwrap()
    }
}

impl Deref for DevServerSession {
    type Target = Session;

    fn deref(&self) -> &Self::Target {
        &self.0
    }
}
impl DerefMut for DevServerSession {
    fn deref_mut(&mut self) -> &mut Self::Target {
        &mut self.0
    }
}

fn user_handler<M: RequestMessage, Fut>(
    handler: impl 'static + Send + Sync + Fn(M, Response<M>, UserSession) -> Fut,
) -> impl 'static + Send + Sync + Fn(M, Response<M>, Session) -> BoxFuture<'static, Result<()>>
where
    Fut: Send + Future<Output = Result<()>>,
{
    let handler = Arc::new(handler);
    move |message, response, session| {
        let handler = handler.clone();
        Box::pin(async move {
            if let Some(user_session) = session.for_user() {
                Ok(handler(message, response, user_session).await?)
            } else {
                Err(Error::Internal(anyhow!(
                    "must be a user to call {}",
                    M::NAME
                )))
            }
        })
    }
}

fn dev_server_handler<M: RequestMessage, Fut>(
    handler: impl 'static + Send + Sync + Fn(M, Response<M>, DevServerSession) -> Fut,
) -> impl 'static + Send + Sync + Fn(M, Response<M>, Session) -> BoxFuture<'static, Result<()>>
where
    Fut: Send + Future<Output = Result<()>>,
{
    let handler = Arc::new(handler);
    move |message, response, session| {
        let handler = handler.clone();
        Box::pin(async move {
            if let Some(dev_server_session) = session.for_dev_server() {
                Ok(handler(message, response, dev_server_session).await?)
            } else {
                Err(Error::Internal(anyhow!(
                    "must be a dev server to call {}",
                    M::NAME
                )))
            }
        })
    }
}

fn user_message_handler<M: EnvelopedMessage, InnertRetFut>(
    handler: impl 'static + Send + Sync + Fn(M, UserSession) -> InnertRetFut,
) -> impl 'static + Send + Sync + Fn(M, Session) -> BoxFuture<'static, Result<()>>
where
    InnertRetFut: Send + Future<Output = Result<()>>,
{
    let handler = Arc::new(handler);
    move |message, session| {
        let handler = handler.clone();
        Box::pin(async move {
            if let Some(user_session) = session.for_user() {
                Ok(handler(message, user_session).await?)
            } else {
                Err(Error::Internal(anyhow!(
                    "must be a user to call {}",
                    M::NAME
                )))
            }
        })
    }
}

struct DbHandle(Arc<Database>);

impl Deref for DbHandle {
    type Target = Database;

    fn deref(&self) -> &Self::Target {
        self.0.as_ref()
    }
}

pub struct Server {
    id: parking_lot::Mutex<ServerId>,
    peer: Arc<Peer>,
    pub(crate) connection_pool: Arc<parking_lot::Mutex<ConnectionPool>>,
    app_state: Arc<AppState>,
    handlers: HashMap<TypeId, MessageHandler>,
    teardown: watch::Sender<bool>,
}

pub(crate) struct ConnectionPoolGuard<'a> {
    guard: parking_lot::MutexGuard<'a, ConnectionPool>,
    _not_send: PhantomData<Rc<()>>,
}

#[derive(Serialize)]
pub struct ServerSnapshot<'a> {
    peer: &'a Peer,
    #[serde(serialize_with = "serialize_deref")]
    connection_pool: ConnectionPoolGuard<'a>,
}

pub fn serialize_deref<S, T, U>(value: &T, serializer: S) -> Result<S::Ok, S::Error>
where
    S: Serializer,
    T: Deref<Target = U>,
    U: Serialize,
{
    Serialize::serialize(value.deref(), serializer)
}

impl Server {
    pub fn new(id: ServerId, app_state: Arc<AppState>) -> Arc<Self> {
        let mut server = Self {
            id: parking_lot::Mutex::new(id),
            peer: Peer::new(id.0 as u32),
            app_state: app_state.clone(),
            connection_pool: Default::default(),
            handlers: Default::default(),
            teardown: watch::channel(false).0,
        };

        server
            .add_request_handler(ping)
            .add_request_handler(user_handler(create_room))
            .add_request_handler(user_handler(join_room))
            .add_request_handler(user_handler(rejoin_room))
            .add_request_handler(user_handler(leave_room))
            .add_request_handler(user_handler(set_room_participant_role))
            .add_request_handler(user_handler(call))
            .add_request_handler(user_handler(cancel_call))
            .add_message_handler(user_message_handler(decline_call))
            .add_request_handler(user_handler(update_participant_location))
            .add_request_handler(user_handler(share_project))
            .add_message_handler(unshare_project)
            .add_request_handler(user_handler(join_project))
            .add_request_handler(user_handler(join_hosted_project))
            .add_request_handler(user_handler(rejoin_remote_projects))
            .add_request_handler(user_handler(create_remote_project))
            .add_request_handler(user_handler(create_dev_server))
            .add_request_handler(dev_server_handler(share_remote_project))
            .add_request_handler(dev_server_handler(shutdown_dev_server))
            .add_request_handler(dev_server_handler(reconnect_dev_server))
            .add_message_handler(user_message_handler(leave_project))
            .add_request_handler(update_project)
            .add_request_handler(update_worktree)
            .add_message_handler(start_language_server)
            .add_message_handler(update_language_server)
            .add_message_handler(update_diagnostic_summary)
            .add_message_handler(update_worktree_settings)
            .add_request_handler(user_handler(
                forward_read_only_project_request::<proto::GetHover>,
            ))
            .add_request_handler(user_handler(
                forward_read_only_project_request::<proto::GetDefinition>,
            ))
            .add_request_handler(user_handler(
                forward_read_only_project_request::<proto::GetTypeDefinition>,
            ))
            .add_request_handler(user_handler(
                forward_read_only_project_request::<proto::GetReferences>,
            ))
            .add_request_handler(user_handler(
                forward_read_only_project_request::<proto::SearchProject>,
            ))
            .add_request_handler(user_handler(
                forward_read_only_project_request::<proto::GetDocumentHighlights>,
            ))
            .add_request_handler(user_handler(
                forward_read_only_project_request::<proto::GetProjectSymbols>,
            ))
            .add_request_handler(user_handler(
                forward_read_only_project_request::<proto::OpenBufferForSymbol>,
            ))
            .add_request_handler(user_handler(
                forward_read_only_project_request::<proto::OpenBufferById>,
            ))
            .add_request_handler(user_handler(
                forward_read_only_project_request::<proto::SynchronizeBuffers>,
            ))
            .add_request_handler(user_handler(
                forward_read_only_project_request::<proto::InlayHints>,
            ))
            .add_request_handler(user_handler(
                forward_read_only_project_request::<proto::OpenBufferByPath>,
            ))
            .add_request_handler(user_handler(
                forward_mutating_project_request::<proto::GetCompletions>,
            ))
            .add_request_handler(user_handler(
                forward_mutating_project_request::<proto::ApplyCompletionAdditionalEdits>,
            ))
            .add_request_handler(user_handler(
                forward_mutating_project_request::<proto::ResolveCompletionDocumentation>,
<<<<<<< HEAD
            ))
            .add_request_handler(user_handler(
                forward_mutating_project_request::<proto::GetCodeActions>,
            ))
            .add_request_handler(user_handler(
                forward_mutating_project_request::<proto::ApplyCodeAction>,
            ))
            .add_request_handler(user_handler(
                forward_mutating_project_request::<proto::PrepareRename>,
            ))
            .add_request_handler(user_handler(
                forward_mutating_project_request::<proto::PerformRename>,
            ))
            .add_request_handler(user_handler(
                forward_mutating_project_request::<proto::ReloadBuffers>,
            ))
            .add_request_handler(user_handler(
                forward_mutating_project_request::<proto::FormatBuffers>,
            ))
            .add_request_handler(user_handler(
                forward_mutating_project_request::<proto::CreateProjectEntry>,
            ))
            .add_request_handler(user_handler(
                forward_mutating_project_request::<proto::RenameProjectEntry>,
            ))
            .add_request_handler(user_handler(
                forward_mutating_project_request::<proto::CopyProjectEntry>,
            ))
            .add_request_handler(user_handler(
                forward_mutating_project_request::<proto::DeleteProjectEntry>,
            ))
            .add_request_handler(user_handler(
                forward_mutating_project_request::<proto::ExpandProjectEntry>,
            ))
            .add_request_handler(user_handler(
                forward_mutating_project_request::<proto::OnTypeFormatting>,
            ))
            .add_request_handler(user_handler(
                forward_mutating_project_request::<proto::SaveBuffer>,
            ))
            .add_request_handler(user_handler(
                forward_mutating_project_request::<proto::BlameBuffer>,
            ))
=======
            )
            .add_request_handler(forward_mutating_project_request::<proto::GetCodeActions>)
            .add_request_handler(forward_mutating_project_request::<proto::ApplyCodeAction>)
            .add_request_handler(forward_mutating_project_request::<proto::PrepareRename>)
            .add_request_handler(forward_mutating_project_request::<proto::PerformRename>)
            .add_request_handler(forward_mutating_project_request::<proto::ReloadBuffers>)
            .add_request_handler(forward_mutating_project_request::<proto::FormatBuffers>)
            .add_request_handler(forward_mutating_project_request::<proto::CreateProjectEntry>)
            .add_request_handler(forward_mutating_project_request::<proto::RenameProjectEntry>)
            .add_request_handler(forward_mutating_project_request::<proto::CopyProjectEntry>)
            .add_request_handler(forward_mutating_project_request::<proto::DeleteProjectEntry>)
            .add_request_handler(forward_mutating_project_request::<proto::ExpandProjectEntry>)
            .add_request_handler(forward_mutating_project_request::<proto::OnTypeFormatting>)
            .add_request_handler(forward_mutating_project_request::<proto::SaveBuffer>)
            .add_request_handler(forward_mutating_project_request::<proto::BlameBuffer>)
            .add_request_handler(forward_mutating_project_request::<proto::MultiLspQuery>)
>>>>>>> f327118e
            .add_message_handler(create_buffer_for_peer)
            .add_request_handler(update_buffer)
            .add_message_handler(broadcast_project_message_from_host::<proto::RefreshInlayHints>)
            .add_message_handler(broadcast_project_message_from_host::<proto::UpdateBufferFile>)
            .add_message_handler(broadcast_project_message_from_host::<proto::BufferReloaded>)
            .add_message_handler(broadcast_project_message_from_host::<proto::BufferSaved>)
            .add_message_handler(broadcast_project_message_from_host::<proto::UpdateDiffBase>)
            .add_request_handler(get_users)
            .add_request_handler(user_handler(fuzzy_search_users))
            .add_request_handler(user_handler(request_contact))
            .add_request_handler(user_handler(remove_contact))
            .add_request_handler(user_handler(respond_to_contact_request))
            .add_request_handler(user_handler(create_channel))
            .add_request_handler(user_handler(delete_channel))
            .add_request_handler(user_handler(invite_channel_member))
            .add_request_handler(user_handler(remove_channel_member))
            .add_request_handler(user_handler(set_channel_member_role))
            .add_request_handler(user_handler(set_channel_visibility))
            .add_request_handler(user_handler(rename_channel))
            .add_request_handler(user_handler(join_channel_buffer))
            .add_request_handler(user_handler(leave_channel_buffer))
            .add_message_handler(user_message_handler(update_channel_buffer))
            .add_request_handler(user_handler(rejoin_channel_buffers))
            .add_request_handler(user_handler(get_channel_members))
            .add_request_handler(user_handler(respond_to_channel_invite))
            .add_request_handler(user_handler(join_channel))
            .add_request_handler(user_handler(join_channel_chat))
            .add_message_handler(user_message_handler(leave_channel_chat))
            .add_request_handler(user_handler(send_channel_message))
            .add_request_handler(user_handler(remove_channel_message))
            .add_request_handler(user_handler(update_channel_message))
            .add_request_handler(user_handler(get_channel_messages))
            .add_request_handler(user_handler(get_channel_messages_by_id))
            .add_request_handler(user_handler(get_notifications))
            .add_request_handler(user_handler(mark_notification_as_read))
            .add_request_handler(user_handler(move_channel))
            .add_request_handler(user_handler(follow))
            .add_message_handler(user_message_handler(unfollow))
            .add_message_handler(user_message_handler(update_followers))
            .add_request_handler(user_handler(get_private_user_info))
            .add_message_handler(user_message_handler(acknowledge_channel_message))
            .add_message_handler(user_message_handler(acknowledge_buffer_version))
            .add_streaming_request_handler({
                let app_state = app_state.clone();
                move |request, response, session| {
                    complete_with_language_model(
                        request,
                        response,
                        session,
                        app_state.config.openai_api_key.clone(),
                        app_state.config.google_ai_api_key.clone(),
                        app_state.config.anthropic_api_key.clone(),
                    )
                }
            })
            .add_request_handler({
                let app_state = app_state.clone();
                user_handler(move |request, response, session| {
                    count_tokens_with_language_model(
                        request,
                        response,
                        session,
                        app_state.config.google_ai_api_key.clone(),
                    )
                })
            });

        Arc::new(server)
    }

    pub async fn start(&self) -> Result<()> {
        let server_id = *self.id.lock();
        let app_state = self.app_state.clone();
        let peer = self.peer.clone();
        let timeout = self.app_state.executor.sleep(CLEANUP_TIMEOUT);
        let pool = self.connection_pool.clone();
        let live_kit_client = self.app_state.live_kit_client.clone();

        let span = info_span!("start server");
        self.app_state.executor.spawn_detached(
            async move {
                tracing::info!("waiting for cleanup timeout");
                timeout.await;
                tracing::info!("cleanup timeout expired, retrieving stale rooms");
                if let Some((room_ids, channel_ids)) = app_state
                    .db
                    .stale_server_resource_ids(&app_state.config.zed_environment, server_id)
                    .await
                    .trace_err()
                {
                    tracing::info!(stale_room_count = room_ids.len(), "retrieved stale rooms");
                    tracing::info!(
                        stale_channel_buffer_count = channel_ids.len(),
                        "retrieved stale channel buffers"
                    );

                    for channel_id in channel_ids {
                        if let Some(refreshed_channel_buffer) = app_state
                            .db
                            .clear_stale_channel_buffer_collaborators(channel_id, server_id)
                            .await
                            .trace_err()
                        {
                            for connection_id in refreshed_channel_buffer.connection_ids {
                                peer.send(
                                    connection_id,
                                    proto::UpdateChannelBufferCollaborators {
                                        channel_id: channel_id.to_proto(),
                                        collaborators: refreshed_channel_buffer
                                            .collaborators
                                            .clone(),
                                    },
                                )
                                .trace_err();
                            }
                        }
                    }

                    for room_id in room_ids {
                        let mut contacts_to_update = HashSet::default();
                        let mut canceled_calls_to_user_ids = Vec::new();
                        let mut live_kit_room = String::new();
                        let mut delete_live_kit_room = false;

                        if let Some(mut refreshed_room) = app_state
                            .db
                            .clear_stale_room_participants(room_id, server_id)
                            .await
                            .trace_err()
                        {
                            tracing::info!(
                                room_id = room_id.0,
                                new_participant_count = refreshed_room.room.participants.len(),
                                "refreshed room"
                            );
                            room_updated(&refreshed_room.room, &peer);
                            if let Some(channel) = refreshed_room.channel.as_ref() {
                                channel_updated(channel, &refreshed_room.room, &peer, &pool.lock());
                            }
                            contacts_to_update
                                .extend(refreshed_room.stale_participant_user_ids.iter().copied());
                            contacts_to_update
                                .extend(refreshed_room.canceled_calls_to_user_ids.iter().copied());
                            canceled_calls_to_user_ids =
                                mem::take(&mut refreshed_room.canceled_calls_to_user_ids);
                            live_kit_room = mem::take(&mut refreshed_room.room.live_kit_room);
                            delete_live_kit_room = refreshed_room.room.participants.is_empty();
                        }

                        {
                            let pool = pool.lock();
                            for canceled_user_id in canceled_calls_to_user_ids {
                                for connection_id in pool.user_connection_ids(canceled_user_id) {
                                    peer.send(
                                        connection_id,
                                        proto::CallCanceled {
                                            room_id: room_id.to_proto(),
                                        },
                                    )
                                    .trace_err();
                                }
                            }
                        }

                        for user_id in contacts_to_update {
                            let busy = app_state.db.is_user_busy(user_id).await.trace_err();
                            let contacts = app_state.db.get_contacts(user_id).await.trace_err();
                            if let Some((busy, contacts)) = busy.zip(contacts) {
                                let pool = pool.lock();
                                let updated_contact = contact_for_user(user_id, busy, &pool);
                                for contact in contacts {
                                    if let db::Contact::Accepted {
                                        user_id: contact_user_id,
                                        ..
                                    } = contact
                                    {
                                        for contact_conn_id in
                                            pool.user_connection_ids(contact_user_id)
                                        {
                                            peer.send(
                                                contact_conn_id,
                                                proto::UpdateContacts {
                                                    contacts: vec![updated_contact.clone()],
                                                    remove_contacts: Default::default(),
                                                    incoming_requests: Default::default(),
                                                    remove_incoming_requests: Default::default(),
                                                    outgoing_requests: Default::default(),
                                                    remove_outgoing_requests: Default::default(),
                                                },
                                            )
                                            .trace_err();
                                        }
                                    }
                                }
                            }
                        }

                        if let Some(live_kit) = live_kit_client.as_ref() {
                            if delete_live_kit_room {
                                live_kit.delete_room(live_kit_room).await.trace_err();
                            }
                        }
                    }
                }

                app_state
                    .db
                    .delete_stale_servers(&app_state.config.zed_environment, server_id)
                    .await
                    .trace_err();
            }
            .instrument(span),
        );
        Ok(())
    }

    pub fn teardown(&self) {
        self.peer.teardown();
        self.connection_pool.lock().reset();
        let _ = self.teardown.send(true);
    }

    #[cfg(test)]
    pub fn reset(&self, id: ServerId) {
        self.teardown();
        *self.id.lock() = id;
        self.peer.reset(id.0 as u32);
        let _ = self.teardown.send(false);
    }

    #[cfg(test)]
    pub fn id(&self) -> ServerId {
        *self.id.lock()
    }

    fn add_handler<F, Fut, M>(&mut self, handler: F) -> &mut Self
    where
        F: 'static + Send + Sync + Fn(TypedEnvelope<M>, Session) -> Fut,
        Fut: 'static + Send + Future<Output = Result<()>>,
        M: EnvelopedMessage,
    {
        let prev_handler = self.handlers.insert(
            TypeId::of::<M>(),
            Box::new(move |envelope, session| {
                let envelope = envelope.into_any().downcast::<TypedEnvelope<M>>().unwrap();
                let received_at = envelope.received_at;
                    tracing::info!(
                        "message received"
                    );
                let start_time = Instant::now();
                let future = (handler)(*envelope, session);
                async move {
                    let result = future.await;
                    let total_duration_ms = received_at.elapsed().as_micros() as f64 / 1000.0;
                    let processing_duration_ms = start_time.elapsed().as_micros() as f64 / 1000.0;
                    let queue_duration_ms = total_duration_ms - processing_duration_ms;
                    let payload_type = M::NAME;
                    match result {
                        Err(error) => {
                            // todo!(), why isn't this logged inside the span?
                            tracing::error!(%error, total_duration_ms, processing_duration_ms, queue_duration_ms, payload_type, "error handling message")
                        }
                        Ok(()) => tracing::info!(total_duration_ms, processing_duration_ms, queue_duration_ms, "finished handling message"),
                    }
                }
                .boxed()
            }),
        );
        if prev_handler.is_some() {
            panic!("registered a handler for the same message twice");
        }
        self
    }

    fn add_message_handler<F, Fut, M>(&mut self, handler: F) -> &mut Self
    where
        F: 'static + Send + Sync + Fn(M, Session) -> Fut,
        Fut: 'static + Send + Future<Output = Result<()>>,
        M: EnvelopedMessage,
    {
        self.add_handler(move |envelope, session| handler(envelope.payload, session));
        self
    }

    fn add_request_handler<F, Fut, M>(&mut self, handler: F) -> &mut Self
    where
        F: 'static + Send + Sync + Fn(M, Response<M>, Session) -> Fut,
        Fut: Send + Future<Output = Result<()>>,
        M: RequestMessage,
    {
        let handler = Arc::new(handler);
        self.add_handler(move |envelope, session| {
            let receipt = envelope.receipt();
            let handler = handler.clone();
            async move {
                let peer = session.peer.clone();
                let responded = Arc::new(AtomicBool::default());
                let response = Response {
                    peer: peer.clone(),
                    responded: responded.clone(),
                    receipt,
                };
                match (handler)(envelope.payload, response, session).await {
                    Ok(()) => {
                        if responded.load(std::sync::atomic::Ordering::SeqCst) {
                            Ok(())
                        } else {
                            Err(anyhow!("handler did not send a response"))?
                        }
                    }
                    Err(error) => {
                        let proto_err = match &error {
                            Error::Internal(err) => err.to_proto(),
                            _ => ErrorCode::Internal.message(format!("{}", error)).to_proto(),
                        };
                        peer.respond_with_error(receipt, proto_err)?;
                        Err(error)
                    }
                }
            }
        })
    }

    fn add_streaming_request_handler<F, Fut, M>(&mut self, handler: F) -> &mut Self
    where
        F: 'static + Send + Sync + Fn(M, StreamingResponse<M>, Session) -> Fut,
        Fut: Send + Future<Output = Result<()>>,
        M: RequestMessage,
    {
        let handler = Arc::new(handler);
        self.add_handler(move |envelope, session| {
            let receipt = envelope.receipt();
            let handler = handler.clone();
            async move {
                let peer = session.peer.clone();
                let response = StreamingResponse {
                    peer: peer.clone(),
                    receipt,
                };
                match (handler)(envelope.payload, response, session).await {
                    Ok(()) => {
                        peer.end_stream(receipt)?;
                        Ok(())
                    }
                    Err(error) => {
                        let proto_err = match &error {
                            Error::Internal(err) => err.to_proto(),
                            _ => ErrorCode::Internal.message(format!("{}", error)).to_proto(),
                        };
                        peer.respond_with_error(receipt, proto_err)?;
                        Err(error)
                    }
                }
            }
        })
    }

    #[allow(clippy::too_many_arguments)]
    pub fn handle_connection(
        self: &Arc<Self>,
        connection: Connection,
        address: String,
        principal: Principal,
        zed_version: ZedVersion,
        send_connection_id: Option<oneshot::Sender<ConnectionId>>,
        executor: Executor,
    ) -> impl Future<Output = ()> {
        let this = self.clone();
        let span = info_span!("handle connection", %address,
            connection_id=field::Empty,
            user_id=field::Empty,
            login=field::Empty,
            impersonator=field::Empty,
            dev_server_id=field::Empty
        );
        principal.update_span(&span);

        let mut teardown = self.teardown.subscribe();
        async move {
            if *teardown.borrow() {
                tracing::error!("server is tearing down");
                return
            }
            let (connection_id, handle_io, mut incoming_rx) = this
                .peer
                .add_connection(connection, {
                    let executor = executor.clone();
                    move |duration| executor.sleep(duration)
                });
            tracing::Span::current().record("connection_id", format!("{}", connection_id));
            tracing::info!("connection opened");

            let http_client = match IsahcHttpClient::new() {
                Ok(http_client) => http_client,
                Err(error) => {
                    tracing::error!(?error, "failed to create HTTP client");
                    return;
                }
            };

            let session = Session {
                principal: principal.clone(),
                connection_id,
                db: Arc::new(tokio::sync::Mutex::new(DbHandle(this.app_state.db.clone()))),
                peer: this.peer.clone(),
                connection_pool: this.connection_pool.clone(),
                live_kit_client: this.app_state.live_kit_client.clone(),
                http_client,
                rate_limiter: this.app_state.rate_limiter.clone(),
                _executor: executor.clone(),
            };

            if let Err(error) = this.send_initial_client_update(connection_id, &principal, zed_version, send_connection_id, &session).await {
                tracing::error!(?error, "failed to send initial client update");
                return;
            }

            let handle_io = handle_io.fuse();
            futures::pin_mut!(handle_io);

            // Handlers for foreground messages are pushed into the following `FuturesUnordered`.
            // This prevents deadlocks when e.g., client A performs a request to client B and
            // client B performs a request to client A. If both clients stop processing further
            // messages until their respective request completes, they won't have a chance to
            // respond to the other client's request and cause a deadlock.
            //
            // This arrangement ensures we will attempt to process earlier messages first, but fall
            // back to processing messages arrived later in the spirit of making progress.
            let mut foreground_message_handlers = FuturesUnordered::new();
            let concurrent_handlers = Arc::new(Semaphore::new(256));
            loop {
                let next_message = async {
                    let permit = concurrent_handlers.clone().acquire_owned().await.unwrap();
                    let message = incoming_rx.next().await;
                    (permit, message)
                }.fuse();
                futures::pin_mut!(next_message);
                futures::select_biased! {
                    _ = teardown.changed().fuse() => return,
                    result = handle_io => {
                        if let Err(error) = result {
                            tracing::error!(?error, "error handling I/O");
                        }
                        break;
                    }
                    _ = foreground_message_handlers.next() => {}
                    next_message = next_message => {
                        let (permit, message) = next_message;
                        if let Some(message) = message {
                            let type_name = message.payload_type_name();
                            // note: we copy all the fields from the parent span so we can query them in the logs.
                            // (https://github.com/tokio-rs/tracing/issues/2670).
                            let span = tracing::info_span!("receive message", %connection_id, %address, type_name,
                                user_id=field::Empty,
                                login=field::Empty,
                                impersonator=field::Empty,
                                dev_server_id=field::Empty
                            );
                            principal.update_span(&span);
                            let span_enter = span.enter();
                            if let Some(handler) = this.handlers.get(&message.payload_type_id()) {
                                let is_background = message.is_background();
                                let handle_message = (handler)(message, session.clone());
                                drop(span_enter);

                                let handle_message = async move {
                                    handle_message.await;
                                    drop(permit);
                                }.instrument(span);
                                if is_background {
                                    executor.spawn_detached(handle_message);
                                } else {
                                    foreground_message_handlers.push(handle_message);
                                }
                            } else {
                                tracing::error!("no message handler");
                            }
                        } else {
                            tracing::info!("connection closed");
                            break;
                        }
                    }
                }
            }

            drop(foreground_message_handlers);
            tracing::info!("signing out");
            if let Err(error) = connection_lost(session, teardown, executor).await {
                tracing::error!(?error, "error signing out");
            }

        }.instrument(span)
    }

    async fn send_initial_client_update(
        &self,
        connection_id: ConnectionId,
        principal: &Principal,
        zed_version: ZedVersion,
        mut send_connection_id: Option<oneshot::Sender<ConnectionId>>,
        session: &Session,
    ) -> Result<()> {
        self.peer.send(
            connection_id,
            proto::Hello {
                peer_id: Some(connection_id.into()),
            },
        )?;
        tracing::info!("sent hello message");

        match principal {
            Principal::User(user) | Principal::Impersonated { user, admin: _ } => {
                if let Some(send_connection_id) = send_connection_id.take() {
                    let _ = send_connection_id.send(connection_id);
                }

                if !user.connected_once {
                    self.peer.send(connection_id, proto::ShowContacts {})?;
                    self.app_state
                        .db
                        .set_user_connected_once(user.id, true)
                        .await?;
                }

                let (contacts, channels_for_user, channel_invites) = future::try_join3(
                    self.app_state.db.get_contacts(user.id),
                    self.app_state.db.get_channels_for_user(user.id),
                    self.app_state.db.get_channel_invites_for_user(user.id),
                )
                .await?;

                {
                    let mut pool = self.connection_pool.lock();
                    pool.add_connection(connection_id, user.id, user.admin, zed_version);
                    for membership in &channels_for_user.channel_memberships {
                        pool.subscribe_to_channel(user.id, membership.channel_id, membership.role)
                    }
                    self.peer.send(
                        connection_id,
                        build_initial_contacts_update(contacts, &pool),
                    )?;
                    self.peer.send(
                        connection_id,
                        build_update_user_channels(&channels_for_user),
                    )?;
                    self.peer.send(
                        connection_id,
                        build_channels_update(channels_for_user, channel_invites, &pool),
                    )?;
                }

                if let Some(incoming_call) =
                    self.app_state.db.incoming_call_for_user(user.id).await?
                {
                    self.peer.send(connection_id, incoming_call)?;
                }

                update_user_contacts(user.id, &session).await?;
            }
            Principal::DevServer(dev_server) => {
                {
                    let mut pool = self.connection_pool.lock();
                    pool.add_dev_server(connection_id, dev_server.id, zed_version);
                }
                update_dev_server_status(dev_server, proto::DevServerStatus::Online, &session)
                    .await;
                // todo!() allow only one connection.

                let projects = self
                    .app_state
                    .db
                    .get_remote_projects_for_dev_server(dev_server.id)
                    .await?;
                self.peer
                    .send(connection_id, proto::DevServerInstructions { projects })?;
            }
        }

        Ok(())
    }

    pub async fn invite_code_redeemed(
        self: &Arc<Self>,
        inviter_id: UserId,
        invitee_id: UserId,
    ) -> Result<()> {
        if let Some(user) = self.app_state.db.get_user_by_id(inviter_id).await? {
            if let Some(code) = &user.invite_code {
                let pool = self.connection_pool.lock();
                let invitee_contact = contact_for_user(invitee_id, false, &pool);
                for connection_id in pool.user_connection_ids(inviter_id) {
                    self.peer.send(
                        connection_id,
                        proto::UpdateContacts {
                            contacts: vec![invitee_contact.clone()],
                            ..Default::default()
                        },
                    )?;
                    self.peer.send(
                        connection_id,
                        proto::UpdateInviteInfo {
                            url: format!("{}{}", self.app_state.config.invite_link_prefix, &code),
                            count: user.invite_count as u32,
                        },
                    )?;
                }
            }
        }
        Ok(())
    }

    pub async fn invite_count_updated(self: &Arc<Self>, user_id: UserId) -> Result<()> {
        if let Some(user) = self.app_state.db.get_user_by_id(user_id).await? {
            if let Some(invite_code) = &user.invite_code {
                let pool = self.connection_pool.lock();
                for connection_id in pool.user_connection_ids(user_id) {
                    self.peer.send(
                        connection_id,
                        proto::UpdateInviteInfo {
                            url: format!(
                                "{}{}",
                                self.app_state.config.invite_link_prefix, invite_code
                            ),
                            count: user.invite_count as u32,
                        },
                    )?;
                }
            }
        }
        Ok(())
    }

    pub async fn snapshot<'a>(self: &'a Arc<Self>) -> ServerSnapshot<'a> {
        ServerSnapshot {
            connection_pool: ConnectionPoolGuard {
                guard: self.connection_pool.lock(),
                _not_send: PhantomData,
            },
            peer: &self.peer,
        }
    }
}

impl<'a> Deref for ConnectionPoolGuard<'a> {
    type Target = ConnectionPool;

    fn deref(&self) -> &Self::Target {
        &self.guard
    }
}

impl<'a> DerefMut for ConnectionPoolGuard<'a> {
    fn deref_mut(&mut self) -> &mut Self::Target {
        &mut self.guard
    }
}

impl<'a> Drop for ConnectionPoolGuard<'a> {
    fn drop(&mut self) {
        #[cfg(test)]
        self.check_invariants();
    }
}

fn broadcast<F>(
    sender_id: Option<ConnectionId>,
    receiver_ids: impl IntoIterator<Item = ConnectionId>,
    mut f: F,
) where
    F: FnMut(ConnectionId) -> anyhow::Result<()>,
{
    for receiver_id in receiver_ids {
        if Some(receiver_id) != sender_id {
            if let Err(error) = f(receiver_id) {
                tracing::error!("failed to send to {:?} {}", receiver_id, error);
            }
        }
    }
}

pub struct ProtocolVersion(u32);

impl Header for ProtocolVersion {
    fn name() -> &'static HeaderName {
        static ZED_PROTOCOL_VERSION: OnceLock<HeaderName> = OnceLock::new();
        ZED_PROTOCOL_VERSION.get_or_init(|| HeaderName::from_static("x-zed-protocol-version"))
    }

    fn decode<'i, I>(values: &mut I) -> Result<Self, axum::headers::Error>
    where
        Self: Sized,
        I: Iterator<Item = &'i axum::http::HeaderValue>,
    {
        let version = values
            .next()
            .ok_or_else(axum::headers::Error::invalid)?
            .to_str()
            .map_err(|_| axum::headers::Error::invalid())?
            .parse()
            .map_err(|_| axum::headers::Error::invalid())?;
        Ok(Self(version))
    }

    fn encode<E: Extend<axum::http::HeaderValue>>(&self, values: &mut E) {
        values.extend([self.0.to_string().parse().unwrap()]);
    }
}

pub struct AppVersionHeader(SemanticVersion);
impl Header for AppVersionHeader {
    fn name() -> &'static HeaderName {
        static ZED_APP_VERSION: OnceLock<HeaderName> = OnceLock::new();
        ZED_APP_VERSION.get_or_init(|| HeaderName::from_static("x-zed-app-version"))
    }

    fn decode<'i, I>(values: &mut I) -> Result<Self, axum::headers::Error>
    where
        Self: Sized,
        I: Iterator<Item = &'i axum::http::HeaderValue>,
    {
        let version = values
            .next()
            .ok_or_else(axum::headers::Error::invalid)?
            .to_str()
            .map_err(|_| axum::headers::Error::invalid())?
            .parse()
            .map_err(|_| axum::headers::Error::invalid())?;
        Ok(Self(version))
    }

    fn encode<E: Extend<axum::http::HeaderValue>>(&self, values: &mut E) {
        values.extend([self.0.to_string().parse().unwrap()]);
    }
}

pub fn routes(server: Arc<Server>) -> Router<(), Body> {
    Router::new()
        .route("/rpc", get(handle_websocket_request))
        .layer(
            ServiceBuilder::new()
                .layer(Extension(server.app_state.clone()))
                .layer(middleware::from_fn(auth::validate_header)),
        )
        .route("/metrics", get(handle_metrics))
        .layer(Extension(server))
}

pub async fn handle_websocket_request(
    TypedHeader(ProtocolVersion(protocol_version)): TypedHeader<ProtocolVersion>,
    app_version_header: Option<TypedHeader<AppVersionHeader>>,
    ConnectInfo(socket_address): ConnectInfo<SocketAddr>,
    Extension(server): Extension<Arc<Server>>,
    Extension(principal): Extension<Principal>,
    ws: WebSocketUpgrade,
) -> axum::response::Response {
    if protocol_version != rpc::PROTOCOL_VERSION {
        return (
            StatusCode::UPGRADE_REQUIRED,
            "client must be upgraded".to_string(),
        )
            .into_response();
    }

    let Some(version) = app_version_header.map(|header| ZedVersion(header.0 .0)) else {
        return (
            StatusCode::UPGRADE_REQUIRED,
            "no version header found".to_string(),
        )
            .into_response();
    };

    if !version.can_collaborate() {
        return (
            StatusCode::UPGRADE_REQUIRED,
            "client must be upgraded".to_string(),
        )
            .into_response();
    }

    let socket_address = socket_address.to_string();
    ws.on_upgrade(move |socket| {
        let socket = socket
            .map_ok(to_tungstenite_message)
            .err_into()
            .with(|message| async move { Ok(to_axum_message(message)) });
        let connection = Connection::new(Box::pin(socket));
        async move {
            server
                .handle_connection(
                    connection,
                    socket_address,
                    principal,
                    version,
                    None,
                    Executor::Production,
                )
                .await;
        }
    })
}

pub async fn handle_metrics(Extension(server): Extension<Arc<Server>>) -> Result<String> {
    static CONNECTIONS_METRIC: OnceLock<IntGauge> = OnceLock::new();
    let connections_metric = CONNECTIONS_METRIC
        .get_or_init(|| register_int_gauge!("connections", "number of connections").unwrap());

    let connections = server
        .connection_pool
        .lock()
        .connections()
        .filter(|connection| !connection.admin)
        .count();
    connections_metric.set(connections as _);

    static SHARED_PROJECTS_METRIC: OnceLock<IntGauge> = OnceLock::new();
    let shared_projects_metric = SHARED_PROJECTS_METRIC.get_or_init(|| {
        register_int_gauge!(
            "shared_projects",
            "number of open projects with one or more guests"
        )
        .unwrap()
    });

    let shared_projects = server.app_state.db.project_count_excluding_admins().await?;
    shared_projects_metric.set(shared_projects as _);

    let encoder = prometheus::TextEncoder::new();
    let metric_families = prometheus::gather();
    let encoded_metrics = encoder
        .encode_to_string(&metric_families)
        .map_err(|err| anyhow!("{}", err))?;
    Ok(encoded_metrics)
}

#[instrument(err, skip(executor))]
async fn connection_lost(
    session: Session,
    mut teardown: watch::Receiver<bool>,
    executor: Executor,
) -> Result<()> {
    session.peer.disconnect(session.connection_id);
    session
        .connection_pool()
        .await
        .remove_connection(session.connection_id)?;

    session
        .db()
        .await
        .connection_lost(session.connection_id)
        .await
        .trace_err();

    futures::select_biased! {
        _ = executor.sleep(RECONNECT_TIMEOUT).fuse() => {
<<<<<<< HEAD
            match &session.principal {
                Principal::User(_) | Principal::Impersonated{ user: _, admin:_ } => {
                    let session = session.for_user().unwrap();

                    log::info!("connection lost, removing all resources for user:{}, connection:{:?}", session.user_id(), session.connection_id);
                    leave_room_for_session(&session).await.trace_err();
                    leave_channel_buffers_for_session(&session)
                        .await
                        .trace_err();

                    if !session
                        .connection_pool()
                        .await
                        .is_user_online(session.user_id())
                    {
                        let db = session.db().await;
                        if let Some(room) = db.decline_call(None, session.user_id()).await.trace_err().flatten() {
                            room_updated(&room, &session.peer);
                        }
=======
            if let Some(session) = session.for_user() {
                log::info!("connection lost, removing all resources for user:{}, connection:{:?}", session.user_id(), session.connection_id);
                leave_room_for_session(&session, session.connection_id).await.trace_err();
                leave_channel_buffers_for_session(&session)
                    .await
                    .trace_err();

                if !session
                    .connection_pool()
                    .await
                    .is_user_online(session.user_id())
                {
                    let db = session.db().await;
                    if let Some(room) = db.decline_call(None, session.user_id()).await.trace_err().flatten() {
                        room_updated(&room, &session.peer);
>>>>>>> f327118e
                    }

                    update_user_contacts(session.user_id(), &session).await?;
                },
            Principal::DevServer(dev_server) => {
                lost_dev_server_connection(&session).await?;
                update_dev_server_status(&dev_server, proto::DevServerStatus::Offline, &session)
                    .await;
            },
        }
        },
        _ = teardown.changed().fuse() => {}
    }

    Ok(())
}

/// Acknowledges a ping from a client, used to keep the connection alive.
async fn ping(_: proto::Ping, response: Response<proto::Ping>, _session: Session) -> Result<()> {
    response.send(proto::Ack {})?;
    Ok(())
}

/// Creates a new room for calling (outside of channels)
async fn create_room(
    _request: proto::CreateRoom,
    response: Response<proto::CreateRoom>,
    session: UserSession,
) -> Result<()> {
    let live_kit_room = nanoid::nanoid!(30);

    let live_kit_connection_info = util::maybe!(async {
        let live_kit = session.live_kit_client.as_ref();
        let live_kit = live_kit?;
        let user_id = session.user_id().to_string();

        let token = live_kit
            .room_token(&live_kit_room, &user_id.to_string())
            .trace_err()?;

        Some(proto::LiveKitConnectionInfo {
            server_url: live_kit.url().into(),
            token,
            can_publish: true,
        })
    })
    .await;

    let room = session
        .db()
        .await
        .create_room(session.user_id(), session.connection_id, &live_kit_room)
        .await?;

    response.send(proto::CreateRoomResponse {
        room: Some(room.clone()),
        live_kit_connection_info,
    })?;

    update_user_contacts(session.user_id(), &session).await?;
    Ok(())
}

/// Join a room from an invitation. Equivalent to joining a channel if there is one.
async fn join_room(
    request: proto::JoinRoom,
    response: Response<proto::JoinRoom>,
    session: UserSession,
) -> Result<()> {
    let room_id = RoomId::from_proto(request.id);

    let channel_id = session.db().await.channel_id_for_room(room_id).await?;

    if let Some(channel_id) = channel_id {
        return join_channel_internal(channel_id, Box::new(response), session).await;
    }

    let joined_room = {
        let room = session
            .db()
            .await
            .join_room(room_id, session.user_id(), session.connection_id)
            .await?;
        room_updated(&room.room, &session.peer);
        room.into_inner()
    };

    for connection_id in session
        .connection_pool()
        .await
        .user_connection_ids(session.user_id())
    {
        session
            .peer
            .send(
                connection_id,
                proto::CallCanceled {
                    room_id: room_id.to_proto(),
                },
            )
            .trace_err();
    }

    let live_kit_connection_info = if let Some(live_kit) = session.live_kit_client.as_ref() {
        if let Some(token) = live_kit
            .room_token(
                &joined_room.room.live_kit_room,
                &session.user_id().to_string(),
            )
            .trace_err()
        {
            Some(proto::LiveKitConnectionInfo {
                server_url: live_kit.url().into(),
                token,
                can_publish: true,
            })
        } else {
            None
        }
    } else {
        None
    };

    response.send(proto::JoinRoomResponse {
        room: Some(joined_room.room),
        channel_id: None,
        live_kit_connection_info,
    })?;

    update_user_contacts(session.user_id(), &session).await?;
    Ok(())
}

/// Rejoin room is used to reconnect to a room after connection errors.
async fn rejoin_room(
    request: proto::RejoinRoom,
    response: Response<proto::RejoinRoom>,
    session: UserSession,
) -> Result<()> {
    let room;
    let channel;
    {
        let mut rejoined_room = session
            .db()
            .await
            .rejoin_room(request, session.user_id(), session.connection_id)
            .await?;

        response.send(proto::RejoinRoomResponse {
            room: Some(rejoined_room.room.clone()),
            reshared_projects: rejoined_room
                .reshared_projects
                .iter()
                .map(|project| proto::ResharedProject {
                    id: project.id.to_proto(),
                    collaborators: project
                        .collaborators
                        .iter()
                        .map(|collaborator| collaborator.to_proto())
                        .collect(),
                })
                .collect(),
            rejoined_projects: rejoined_room
                .rejoined_projects
                .iter()
                .map(|rejoined_project| rejoined_project.to_proto())
                .collect(),
        })?;
        room_updated(&rejoined_room.room, &session.peer);

        for project in &rejoined_room.reshared_projects {
            for collaborator in &project.collaborators {
                session
                    .peer
                    .send(
                        collaborator.connection_id,
                        proto::UpdateProjectCollaborator {
                            project_id: project.id.to_proto(),
                            old_peer_id: Some(project.old_connection_id.into()),
                            new_peer_id: Some(session.connection_id.into()),
                        },
                    )
                    .trace_err();
            }

            broadcast(
                Some(session.connection_id),
                project
                    .collaborators
                    .iter()
                    .map(|collaborator| collaborator.connection_id),
                |connection_id| {
                    session.peer.forward_send(
                        session.connection_id,
                        connection_id,
                        proto::UpdateProject {
                            project_id: project.id.to_proto(),
                            worktrees: project.worktrees.clone(),
                        },
                    )
                },
            );
        }

        notify_rejoined_projects(&mut rejoined_room.rejoined_projects, &session)?;

        let rejoined_room = rejoined_room.into_inner();

        room = rejoined_room.room;
        channel = rejoined_room.channel;
    }

    if let Some(channel) = channel {
        channel_updated(
            &channel,
            &room,
            &session.peer,
            &*session.connection_pool().await,
        );
    }

    update_user_contacts(session.user_id(), &session).await?;
    Ok(())
}

fn notify_rejoined_projects(
    rejoined_projects: &mut Vec<RejoinedProject>,
    session: &UserSession,
) -> Result<()> {
    for project in rejoined_projects.iter() {
        for collaborator in &project.collaborators {
            session
                .peer
                .send(
                    collaborator.connection_id,
                    proto::UpdateProjectCollaborator {
                        project_id: project.id.to_proto(),
                        old_peer_id: Some(project.old_connection_id.into()),
                        new_peer_id: Some(session.connection_id.into()),
                    },
                )
                .trace_err();
        }
    }

    for project in rejoined_projects {
        for worktree in mem::take(&mut project.worktrees) {
            #[cfg(any(test, feature = "test-support"))]
            const MAX_CHUNK_SIZE: usize = 2;
            #[cfg(not(any(test, feature = "test-support")))]
            const MAX_CHUNK_SIZE: usize = 256;

            // Stream this worktree's entries.
            let message = proto::UpdateWorktree {
                project_id: project.id.to_proto(),
                worktree_id: worktree.id,
                abs_path: worktree.abs_path.clone(),
                root_name: worktree.root_name,
                updated_entries: worktree.updated_entries,
                removed_entries: worktree.removed_entries,
                scan_id: worktree.scan_id,
                is_last_update: worktree.completed_scan_id == worktree.scan_id,
                updated_repositories: worktree.updated_repositories,
                removed_repositories: worktree.removed_repositories,
            };
            for update in proto::split_worktree_update(message, MAX_CHUNK_SIZE) {
                session.peer.send(session.connection_id, update.clone())?;
            }

            // Stream this worktree's diagnostics.
            for summary in worktree.diagnostic_summaries {
                session.peer.send(
                    session.connection_id,
                    proto::UpdateDiagnosticSummary {
                        project_id: project.id.to_proto(),
                        worktree_id: worktree.id,
                        summary: Some(summary),
                    },
                )?;
            }

            for settings_file in worktree.settings_files {
                session.peer.send(
                    session.connection_id,
                    proto::UpdateWorktreeSettings {
                        project_id: project.id.to_proto(),
                        worktree_id: worktree.id,
                        path: settings_file.path,
                        content: Some(settings_file.content),
                    },
                )?;
            }
        }

        for language_server in &project.language_servers {
            session.peer.send(
                session.connection_id,
                proto::UpdateLanguageServer {
                    project_id: project.id.to_proto(),
                    language_server_id: language_server.id,
                    variant: Some(
                        proto::update_language_server::Variant::DiskBasedDiagnosticsUpdated(
                            proto::LspDiskBasedDiagnosticsUpdated {},
                        ),
                    ),
                },
            )?;
        }
    }
    Ok(())
}

/// leave room disconnects from the room.
async fn leave_room(
    _: proto::LeaveRoom,
    response: Response<proto::LeaveRoom>,
    session: UserSession,
) -> Result<()> {
    leave_room_for_session(&session, session.connection_id).await?;
    response.send(proto::Ack {})?;
    Ok(())
}

/// Updates the permissions of someone else in the room.
async fn set_room_participant_role(
    request: proto::SetRoomParticipantRole,
    response: Response<proto::SetRoomParticipantRole>,
    session: UserSession,
) -> Result<()> {
    let user_id = UserId::from_proto(request.user_id);
    let role = ChannelRole::from(request.role());

    let (live_kit_room, can_publish) = {
        let room = session
            .db()
            .await
            .set_room_participant_role(
                session.user_id(),
                RoomId::from_proto(request.room_id),
                user_id,
                role,
            )
            .await?;

        let live_kit_room = room.live_kit_room.clone();
        let can_publish = ChannelRole::from(request.role()).can_use_microphone();
        room_updated(&room, &session.peer);
        (live_kit_room, can_publish)
    };

    if let Some(live_kit) = session.live_kit_client.as_ref() {
        live_kit
            .update_participant(
                live_kit_room.clone(),
                request.user_id.to_string(),
                live_kit_server::proto::ParticipantPermission {
                    can_subscribe: true,
                    can_publish,
                    can_publish_data: can_publish,
                    hidden: false,
                    recorder: false,
                },
            )
            .await
            .trace_err();
    }

    response.send(proto::Ack {})?;
    Ok(())
}

/// Call someone else into the current room
async fn call(
    request: proto::Call,
    response: Response<proto::Call>,
    session: UserSession,
) -> Result<()> {
    let room_id = RoomId::from_proto(request.room_id);
    let calling_user_id = session.user_id();
    let calling_connection_id = session.connection_id;
    let called_user_id = UserId::from_proto(request.called_user_id);
    let initial_project_id = request.initial_project_id.map(ProjectId::from_proto);
    if !session
        .db()
        .await
        .has_contact(calling_user_id, called_user_id)
        .await?
    {
        return Err(anyhow!("cannot call a user who isn't a contact"))?;
    }

    let incoming_call = {
        let (room, incoming_call) = &mut *session
            .db()
            .await
            .call(
                room_id,
                calling_user_id,
                calling_connection_id,
                called_user_id,
                initial_project_id,
            )
            .await?;
        room_updated(&room, &session.peer);
        mem::take(incoming_call)
    };
    update_user_contacts(called_user_id, &session).await?;

    let mut calls = session
        .connection_pool()
        .await
        .user_connection_ids(called_user_id)
        .map(|connection_id| session.peer.request(connection_id, incoming_call.clone()))
        .collect::<FuturesUnordered<_>>();

    while let Some(call_response) = calls.next().await {
        match call_response.as_ref() {
            Ok(_) => {
                response.send(proto::Ack {})?;
                return Ok(());
            }
            Err(_) => {
                call_response.trace_err();
            }
        }
    }

    {
        let room = session
            .db()
            .await
            .call_failed(room_id, called_user_id)
            .await?;
        room_updated(&room, &session.peer);
    }
    update_user_contacts(called_user_id, &session).await?;

    Err(anyhow!("failed to ring user"))?
}

/// Cancel an outgoing call.
async fn cancel_call(
    request: proto::CancelCall,
    response: Response<proto::CancelCall>,
    session: UserSession,
) -> Result<()> {
    let called_user_id = UserId::from_proto(request.called_user_id);
    let room_id = RoomId::from_proto(request.room_id);
    {
        let room = session
            .db()
            .await
            .cancel_call(room_id, session.connection_id, called_user_id)
            .await?;
        room_updated(&room, &session.peer);
    }

    for connection_id in session
        .connection_pool()
        .await
        .user_connection_ids(called_user_id)
    {
        session
            .peer
            .send(
                connection_id,
                proto::CallCanceled {
                    room_id: room_id.to_proto(),
                },
            )
            .trace_err();
    }
    response.send(proto::Ack {})?;

    update_user_contacts(called_user_id, &session).await?;
    Ok(())
}

/// Decline an incoming call.
async fn decline_call(message: proto::DeclineCall, session: UserSession) -> Result<()> {
    let room_id = RoomId::from_proto(message.room_id);
    {
        let room = session
            .db()
            .await
            .decline_call(Some(room_id), session.user_id())
            .await?
            .ok_or_else(|| anyhow!("failed to decline call"))?;
        room_updated(&room, &session.peer);
    }

    for connection_id in session
        .connection_pool()
        .await
        .user_connection_ids(session.user_id())
    {
        session
            .peer
            .send(
                connection_id,
                proto::CallCanceled {
                    room_id: room_id.to_proto(),
                },
            )
            .trace_err();
    }
    update_user_contacts(session.user_id(), &session).await?;
    Ok(())
}

/// Updates other participants in the room with your current location.
async fn update_participant_location(
    request: proto::UpdateParticipantLocation,
    response: Response<proto::UpdateParticipantLocation>,
    session: UserSession,
) -> Result<()> {
    let room_id = RoomId::from_proto(request.room_id);
    let location = request
        .location
        .ok_or_else(|| anyhow!("invalid location"))?;

    let db = session.db().await;
    let room = db
        .update_room_participant_location(room_id, session.connection_id, location)
        .await?;

    room_updated(&room, &session.peer);
    response.send(proto::Ack {})?;
    Ok(())
}

/// Share a project into the room.
async fn share_project(
    request: proto::ShareProject,
    response: Response<proto::ShareProject>,
    session: UserSession,
) -> Result<()> {
    let (project_id, room) = &*session
        .db()
        .await
        .share_project(
            RoomId::from_proto(request.room_id),
            session.connection_id,
            &request.worktrees,
        )
        .await?;
    response.send(proto::ShareProjectResponse {
        project_id: project_id.to_proto(),
    })?;
    room_updated(&room, &session.peer);

    Ok(())
}

/// Unshare a project from the room.
async fn unshare_project(message: proto::UnshareProject, session: Session) -> Result<()> {
    let project_id = ProjectId::from_proto(message.project_id);
    unshare_project_internal(project_id, &session).await
}

async fn unshare_project_internal(project_id: ProjectId, session: &Session) -> Result<()> {
    let (room, guest_connection_ids) = &*session
        .db()
        .await
        .unshare_project(project_id, session.connection_id)
        .await?;

    let message = proto::UnshareProject {
        project_id: project_id.to_proto(),
    };

    broadcast(
        Some(session.connection_id),
        guest_connection_ids.iter().copied(),
        |conn_id| session.peer.send(conn_id, message.clone()),
    );
    if let Some(room) = room {
        room_updated(room, &session.peer);
    }

    Ok(())
}

/// Share a project into the room.
async fn share_remote_project(
    request: proto::ShareRemoteProject,
    response: Response<proto::ShareRemoteProject>,
    session: DevServerSession,
) -> Result<()> {
    let remote_project = session
        .db()
        .await
        .share_remote_project(
            RemoteProjectId::from_proto(request.remote_project_id),
            session.dev_server_id(),
            session.connection_id,
            &request.worktrees,
        )
        .await?;
    let Some(project_id) = remote_project.project_id else {
        return Err(anyhow!("failed to share remote project"))?;
    };

    for (connection_id, _) in session
        .connection_pool()
        .await
        .channel_connection_ids(ChannelId::from_proto(remote_project.channel_id))
    {
        session
            .peer
            .send(
                connection_id,
                proto::UpdateChannels {
                    remote_projects: vec![remote_project.clone()],
                    ..Default::default()
                },
            )
            .trace_err();
    }

    response.send(proto::ShareProjectResponse { project_id })?;

    Ok(())
}

/// Join someone elses shared project.
async fn join_project(
    request: proto::JoinProject,
    response: Response<proto::JoinProject>,
    session: UserSession,
) -> Result<()> {
    let project_id = ProjectId::from_proto(request.project_id);

    tracing::info!(%project_id, "join project");

    let db = session.db().await;
    let (project, replica_id) = &mut *db
        .join_project(project_id, session.connection_id, session.user_id())
        .await?;
    drop(db);
    tracing::info!(%project_id, "join remote project");
    join_project_internal(response, session, project, replica_id)
}

trait JoinProjectInternalResponse {
    fn send(self, result: proto::JoinProjectResponse) -> Result<()>;
}
impl JoinProjectInternalResponse for Response<proto::JoinProject> {
    fn send(self, result: proto::JoinProjectResponse) -> Result<()> {
        Response::<proto::JoinProject>::send(self, result)
    }
}
impl JoinProjectInternalResponse for Response<proto::JoinHostedProject> {
    fn send(self, result: proto::JoinProjectResponse) -> Result<()> {
        Response::<proto::JoinHostedProject>::send(self, result)
    }
}

fn join_project_internal(
    response: impl JoinProjectInternalResponse,
    session: UserSession,
    project: &mut Project,
    replica_id: &ReplicaId,
) -> Result<()> {
    let collaborators = project
        .collaborators
        .iter()
        .filter(|collaborator| collaborator.connection_id != session.connection_id)
        .map(|collaborator| collaborator.to_proto())
        .collect::<Vec<_>>();
    let project_id = project.id;
    let guest_user_id = session.user_id();

    let worktrees = project
        .worktrees
        .iter()
        .map(|(id, worktree)| proto::WorktreeMetadata {
            id: *id,
            root_name: worktree.root_name.clone(),
            visible: worktree.visible,
            abs_path: worktree.abs_path.clone(),
        })
        .collect::<Vec<_>>();

    for collaborator in &collaborators {
        session
            .peer
            .send(
                collaborator.peer_id.unwrap().into(),
                proto::AddProjectCollaborator {
                    project_id: project_id.to_proto(),
                    collaborator: Some(proto::Collaborator {
                        peer_id: Some(session.connection_id.into()),
                        replica_id: replica_id.0 as u32,
                        user_id: guest_user_id.to_proto(),
                    }),
                },
            )
            .trace_err();
    }

    // First, we send the metadata associated with each worktree.
    response.send(proto::JoinProjectResponse {
        project_id: project.id.0 as u64,
        worktrees: worktrees.clone(),
        replica_id: replica_id.0 as u32,
        collaborators: collaborators.clone(),
        language_servers: project.language_servers.clone(),
        role: project.role.into(), // todo
    })?;

    for (worktree_id, worktree) in mem::take(&mut project.worktrees) {
        #[cfg(any(test, feature = "test-support"))]
        const MAX_CHUNK_SIZE: usize = 2;
        #[cfg(not(any(test, feature = "test-support")))]
        const MAX_CHUNK_SIZE: usize = 256;

        // Stream this worktree's entries.
        let message = proto::UpdateWorktree {
            project_id: project_id.to_proto(),
            worktree_id,
            abs_path: worktree.abs_path.clone(),
            root_name: worktree.root_name,
            updated_entries: worktree.entries,
            removed_entries: Default::default(),
            scan_id: worktree.scan_id,
            is_last_update: worktree.scan_id == worktree.completed_scan_id,
            updated_repositories: worktree.repository_entries.into_values().collect(),
            removed_repositories: Default::default(),
        };
        for update in proto::split_worktree_update(message, MAX_CHUNK_SIZE) {
            session.peer.send(session.connection_id, update.clone())?;
        }

        // Stream this worktree's diagnostics.
        for summary in worktree.diagnostic_summaries {
            session.peer.send(
                session.connection_id,
                proto::UpdateDiagnosticSummary {
                    project_id: project_id.to_proto(),
                    worktree_id: worktree.id,
                    summary: Some(summary),
                },
            )?;
        }

        for settings_file in worktree.settings_files {
            session.peer.send(
                session.connection_id,
                proto::UpdateWorktreeSettings {
                    project_id: project_id.to_proto(),
                    worktree_id: worktree.id,
                    path: settings_file.path,
                    content: Some(settings_file.content),
                },
            )?;
        }
    }

    for language_server in &project.language_servers {
        session.peer.send(
            session.connection_id,
            proto::UpdateLanguageServer {
                project_id: project_id.to_proto(),
                language_server_id: language_server.id,
                variant: Some(
                    proto::update_language_server::Variant::DiskBasedDiagnosticsUpdated(
                        proto::LspDiskBasedDiagnosticsUpdated {},
                    ),
                ),
            },
        )?;
    }

    Ok(())
}

/// Leave someone elses shared project.
async fn leave_project(request: proto::LeaveProject, session: UserSession) -> Result<()> {
    let sender_id = session.connection_id;
    let project_id = ProjectId::from_proto(request.project_id);
    let db = session.db().await;
    if db.is_hosted_project(project_id).await? {
        let project = db.leave_hosted_project(project_id, sender_id).await?;
        project_left(&project, &session);
        return Ok(());
    }

    let (room, project) = &*db.leave_project(project_id, sender_id).await?;
    tracing::info!(
        %project_id,
        host_user_id = ?project.host_user_id,
        host_connection_id = ?project.host_connection_id,
        "leave project"
    );

    project_left(&project, &session);
    if let Some(room) = room {
        room_updated(&room, &session.peer);
    }

    Ok(())
}

async fn join_hosted_project(
    request: proto::JoinHostedProject,
    response: Response<proto::JoinHostedProject>,
    session: UserSession,
) -> Result<()> {
    let (mut project, replica_id) = session
        .db()
        .await
        .join_hosted_project(
            ProjectId(request.project_id as i32),
            session.user_id(),
            session.connection_id,
        )
        .await?;

    join_project_internal(response, session, &mut project, &replica_id)
}

async fn create_remote_project(
    request: proto::CreateRemoteProject,
    response: Response<proto::CreateRemoteProject>,
    session: UserSession,
) -> Result<()> {
    let (channel, remote_project) = session
        .db()
        .await
        .create_remote_project(
            ChannelId(request.channel_id as i32),
            DevServerId(request.dev_server_id as i32),
            &request.name,
            &request.path,
            session.user_id(),
        )
        .await?;

    let projects = session
        .db()
        .await
        .get_remote_projects_for_dev_server(remote_project.dev_server_id)
        .await?;

    let update = proto::UpdateChannels {
        remote_projects: vec![remote_project.to_proto(None)],
        ..Default::default()
    };
    let connection_pool = session.connection_pool().await;
    for (connection_id, role) in connection_pool.channel_connection_ids(channel.root_id()) {
        if role.can_see_all_descendants() {
            session.peer.send(connection_id, update.clone())?;
        }
    }

    let dev_server_id = remote_project.dev_server_id;
    let dev_server_connection_id = connection_pool.dev_server_connection_id(dev_server_id);
    if let Some(dev_server_connection_id) = dev_server_connection_id {
        session.peer.send(
            dev_server_connection_id,
            proto::DevServerInstructions { projects },
        )?;
    }

    response.send(proto::Ack {})?;
    Ok(())
}

async fn create_dev_server(
    request: proto::CreateDevServer,
    response: Response<proto::CreateDevServer>,
    session: UserSession,
) -> Result<()> {
    let access_token = auth::random_token();
    let hashed_access_token = auth::hash_access_token(&access_token);

    let (channel, dev_server) = session
        .db()
        .await
        .create_dev_server(
            ChannelId(request.channel_id as i32),
            &request.name,
            &hashed_access_token,
            session.user_id(),
        )
        .await?;

    let update = proto::UpdateChannels {
        dev_servers: vec![dev_server.to_proto(proto::DevServerStatus::Offline)],
        ..Default::default()
    };
    let connection_pool = session.connection_pool().await;
    for (connection_id, role) in connection_pool.channel_connection_ids(channel.root_id()) {
        if role.can_see_channel(channel.visibility) {
            session.peer.send(connection_id, update.clone())?;
        }
    }

    response.send(proto::CreateDevServerResponse {
        dev_server_id: dev_server.id.0 as u64,
        channel_id: request.channel_id,
        access_token: auth::generate_dev_server_token(dev_server.id.0 as usize, access_token),
        name: request.name.clone(),
    })?;
    Ok(())
}

async fn rejoin_remote_projects(
    request: proto::RejoinRemoteProjects,
    response: Response<proto::RejoinRemoteProjects>,
    session: UserSession,
) -> Result<()> {
    let mut rejoined_projects = {
        let db = session.db().await;
        db.rejoin_remote_projects(
            &request.rejoined_projects,
            session.user_id(),
            session.0.connection_id,
        )
        .await?
    };
    notify_rejoined_projects(&mut rejoined_projects, &session)?;

    response.send(proto::RejoinRemoteProjectsResponse {
        rejoined_projects: rejoined_projects
            .into_iter()
            .map(|project| project.to_proto())
            .collect(),
    })
}

async fn reconnect_dev_server(
    request: proto::ReconnectDevServer,
    response: Response<proto::ReconnectDevServer>,
    session: DevServerSession,
) -> Result<()> {
    let reshared_projects = {
        let db = session.db().await;
        db.reshare_remote_projects(
            &request.reshared_projects,
            session.dev_server_id(),
            session.0.connection_id,
        )
        .await?
    };

    for project in &reshared_projects {
        for collaborator in &project.collaborators {
            session
                .peer
                .send(
                    collaborator.connection_id,
                    proto::UpdateProjectCollaborator {
                        project_id: project.id.to_proto(),
                        old_peer_id: Some(project.old_connection_id.into()),
                        new_peer_id: Some(session.connection_id.into()),
                    },
                )
                .trace_err();
        }

        broadcast(
            Some(session.connection_id),
            project
                .collaborators
                .iter()
                .map(|collaborator| collaborator.connection_id),
            |connection_id| {
                session.peer.forward_send(
                    session.connection_id,
                    connection_id,
                    proto::UpdateProject {
                        project_id: project.id.to_proto(),
                        worktrees: project.worktrees.clone(),
                    },
                )
            },
        );
    }

    response.send(proto::ReconnectDevServerResponse {
        reshared_projects: reshared_projects
            .iter()
            .map(|project| proto::ResharedProject {
                id: project.id.to_proto(),
                collaborators: project
                    .collaborators
                    .iter()
                    .map(|collaborator| collaborator.to_proto())
                    .collect(),
            })
            .collect(),
    })?;

    Ok(())
}

async fn shutdown_dev_server(
    _: proto::ShutdownDevServer,
    response: Response<proto::ShutdownDevServer>,
    session: DevServerSession,
) -> Result<()> {
    response.send(proto::Ack {})?;
    let (remote_projects, dev_server) = {
        let dev_server_id = session.dev_server_id();
        let db = session.db().await;
        let remote_projects = db.get_remote_projects_for_dev_server(dev_server_id).await?;
        let dev_server = db.get_dev_server(dev_server_id).await?;
        (remote_projects, dev_server)
    };

    for project_id in remote_projects.iter().filter_map(|p| p.project_id) {
        unshare_project_internal(ProjectId::from_proto(project_id), &session.0).await?;
    }

    let update = proto::UpdateChannels {
        remote_projects,
        dev_servers: vec![dev_server.to_proto(proto::DevServerStatus::Offline)],
        ..Default::default()
    };

    for (connection_id, _) in session
        .connection_pool()
        .await
        .channel_connection_ids(dev_server.channel_id)
    {
        session.peer.send(connection_id, update.clone()).trace_err();
    }

    Ok(())
}

/// Updates other participants with changes to the project
async fn update_project(
    request: proto::UpdateProject,
    response: Response<proto::UpdateProject>,
    session: Session,
) -> Result<()> {
    let project_id = ProjectId::from_proto(request.project_id);
    let (room, guest_connection_ids) = &*session
        .db()
        .await
        .update_project(project_id, session.connection_id, &request.worktrees)
        .await?;
    broadcast(
        Some(session.connection_id),
        guest_connection_ids.iter().copied(),
        |connection_id| {
            session
                .peer
                .forward_send(session.connection_id, connection_id, request.clone())
        },
    );
    if let Some(room) = room {
        room_updated(&room, &session.peer);
    }
    response.send(proto::Ack {})?;

    Ok(())
}

/// Updates other participants with changes to the worktree
async fn update_worktree(
    request: proto::UpdateWorktree,
    response: Response<proto::UpdateWorktree>,
    session: Session,
) -> Result<()> {
    let guest_connection_ids = session
        .db()
        .await
        .update_worktree(&request, session.connection_id)
        .await?;

    broadcast(
        Some(session.connection_id),
        guest_connection_ids.iter().copied(),
        |connection_id| {
            session
                .peer
                .forward_send(session.connection_id, connection_id, request.clone())
        },
    );
    response.send(proto::Ack {})?;
    Ok(())
}

/// Updates other participants with changes to the diagnostics
async fn update_diagnostic_summary(
    message: proto::UpdateDiagnosticSummary,
    session: Session,
) -> Result<()> {
    let guest_connection_ids = session
        .db()
        .await
        .update_diagnostic_summary(&message, session.connection_id)
        .await?;

    broadcast(
        Some(session.connection_id),
        guest_connection_ids.iter().copied(),
        |connection_id| {
            session
                .peer
                .forward_send(session.connection_id, connection_id, message.clone())
        },
    );

    Ok(())
}

/// Updates other participants with changes to the worktree settings
async fn update_worktree_settings(
    message: proto::UpdateWorktreeSettings,
    session: Session,
) -> Result<()> {
    let guest_connection_ids = session
        .db()
        .await
        .update_worktree_settings(&message, session.connection_id)
        .await?;

    broadcast(
        Some(session.connection_id),
        guest_connection_ids.iter().copied(),
        |connection_id| {
            session
                .peer
                .forward_send(session.connection_id, connection_id, message.clone())
        },
    );

    Ok(())
}

/// Notify other participants that a  language server has started.
async fn start_language_server(
    request: proto::StartLanguageServer,
    session: Session,
) -> Result<()> {
    let guest_connection_ids = session
        .db()
        .await
        .start_language_server(&request, session.connection_id)
        .await?;

    broadcast(
        Some(session.connection_id),
        guest_connection_ids.iter().copied(),
        |connection_id| {
            session
                .peer
                .forward_send(session.connection_id, connection_id, request.clone())
        },
    );
    Ok(())
}

/// Notify other participants that a language server has changed.
async fn update_language_server(
    request: proto::UpdateLanguageServer,
    session: Session,
) -> Result<()> {
    let project_id = ProjectId::from_proto(request.project_id);
    let project_connection_ids = session
        .db()
        .await
        .project_connection_ids(project_id, session.connection_id)
        .await?;
    broadcast(
        Some(session.connection_id),
        project_connection_ids.iter().copied(),
        |connection_id| {
            session
                .peer
                .forward_send(session.connection_id, connection_id, request.clone())
        },
    );
    Ok(())
}

/// forward a project request to the host. These requests should be read only
/// as guests are allowed to send them.
async fn forward_read_only_project_request<T>(
    request: T,
    response: Response<T>,
    session: UserSession,
) -> Result<()>
where
    T: EntityMessage + RequestMessage,
{
    let project_id = ProjectId::from_proto(request.remote_entity_id());
    let host_connection_id = session
        .db()
        .await
        .host_for_read_only_project_request(project_id, session.connection_id, session.user_id())
        .await?;
    let payload = session
        .peer
        .forward_request(session.connection_id, host_connection_id, request)
        .await?;
    response.send(payload)?;
    Ok(())
}

/// forward a project request to the host. These requests are disallowed
/// for guests.
async fn forward_mutating_project_request<T>(
    request: T,
    response: Response<T>,
    session: UserSession,
) -> Result<()>
where
    T: EntityMessage + RequestMessage,
{
    let project_id = ProjectId::from_proto(request.remote_entity_id());
    let host_connection_id = session
        .db()
        .await
        .host_for_mutating_project_request(project_id, session.connection_id, session.user_id())
        .await?;
    let payload = session
        .peer
        .forward_request(session.connection_id, host_connection_id, request)
        .await?;
    response.send(payload)?;
    Ok(())
}

/// Notify other participants that a new buffer has been created
async fn create_buffer_for_peer(
    request: proto::CreateBufferForPeer,
    session: Session,
) -> Result<()> {
    session
        .db()
        .await
        .check_user_is_project_host(
            ProjectId::from_proto(request.project_id),
            session.connection_id,
        )
        .await?;
    let peer_id = request.peer_id.ok_or_else(|| anyhow!("invalid peer id"))?;
    session
        .peer
        .forward_send(session.connection_id, peer_id.into(), request)?;
    Ok(())
}

/// Notify other participants that a buffer has been updated. This is
/// allowed for guests as long as the update is limited to selections.
async fn update_buffer(
    request: proto::UpdateBuffer,
    response: Response<proto::UpdateBuffer>,
    session: Session,
) -> Result<()> {
    let project_id = ProjectId::from_proto(request.project_id);
    let mut capability = Capability::ReadOnly;

    for op in request.operations.iter() {
        match op.variant {
            None | Some(proto::operation::Variant::UpdateSelections(_)) => {}
            Some(_) => capability = Capability::ReadWrite,
        }
    }

    let host = {
        let guard = session
            .db()
            .await
            .connections_for_buffer_update(
                project_id,
                session.principal_id(),
                session.connection_id,
                capability,
            )
            .await?;

        let (host, guests) = &*guard;

        broadcast(
            Some(session.connection_id),
            guests.clone(),
            |connection_id| {
                session
                    .peer
                    .forward_send(session.connection_id, connection_id, request.clone())
            },
        );

        *host
    };

    if host != session.connection_id {
        session
            .peer
            .forward_request(session.connection_id, host, request.clone())
            .await?;
    }

    response.send(proto::Ack {})?;
    Ok(())
}

/// Notify other participants that a project has been updated.
async fn broadcast_project_message_from_host<T: EntityMessage<Entity = ShareProject>>(
    request: T,
    session: Session,
) -> Result<()> {
    let project_id = ProjectId::from_proto(request.remote_entity_id());
    let project_connection_ids = session
        .db()
        .await
        .project_connection_ids(project_id, session.connection_id)
        .await?;

    broadcast(
        Some(session.connection_id),
        project_connection_ids.iter().copied(),
        |connection_id| {
            session
                .peer
                .forward_send(session.connection_id, connection_id, request.clone())
        },
    );
    Ok(())
}

/// Start following another user in a call.
async fn follow(
    request: proto::Follow,
    response: Response<proto::Follow>,
    session: UserSession,
) -> Result<()> {
    let room_id = RoomId::from_proto(request.room_id);
    let project_id = request.project_id.map(ProjectId::from_proto);
    let leader_id = request
        .leader_id
        .ok_or_else(|| anyhow!("invalid leader id"))?
        .into();
    let follower_id = session.connection_id;

    session
        .db()
        .await
        .check_room_participants(room_id, leader_id, session.connection_id)
        .await?;

    let response_payload = session
        .peer
        .forward_request(session.connection_id, leader_id, request)
        .await?;
    response.send(response_payload)?;

    if let Some(project_id) = project_id {
        let room = session
            .db()
            .await
            .follow(room_id, project_id, leader_id, follower_id)
            .await?;
        room_updated(&room, &session.peer);
    }

    Ok(())
}

/// Stop following another user in a call.
async fn unfollow(request: proto::Unfollow, session: UserSession) -> Result<()> {
    let room_id = RoomId::from_proto(request.room_id);
    let project_id = request.project_id.map(ProjectId::from_proto);
    let leader_id = request
        .leader_id
        .ok_or_else(|| anyhow!("invalid leader id"))?
        .into();
    let follower_id = session.connection_id;

    session
        .db()
        .await
        .check_room_participants(room_id, leader_id, session.connection_id)
        .await?;

    session
        .peer
        .forward_send(session.connection_id, leader_id, request)?;

    if let Some(project_id) = project_id {
        let room = session
            .db()
            .await
            .unfollow(room_id, project_id, leader_id, follower_id)
            .await?;
        room_updated(&room, &session.peer);
    }

    Ok(())
}

/// Notify everyone following you of your current location.
async fn update_followers(request: proto::UpdateFollowers, session: UserSession) -> Result<()> {
    let room_id = RoomId::from_proto(request.room_id);
    let database = session.db.lock().await;

    let connection_ids = if let Some(project_id) = request.project_id {
        let project_id = ProjectId::from_proto(project_id);
        database
            .project_connection_ids(project_id, session.connection_id)
            .await?
    } else {
        database
            .room_connection_ids(room_id, session.connection_id)
            .await?
    };

    // For now, don't send view update messages back to that view's current leader.
    let peer_id_to_omit = request.variant.as_ref().and_then(|variant| match variant {
        proto::update_followers::Variant::UpdateView(payload) => payload.leader_id,
        _ => None,
    });

    for connection_id in connection_ids.iter().cloned() {
        if Some(connection_id.into()) != peer_id_to_omit && connection_id != session.connection_id {
            session
                .peer
                .forward_send(session.connection_id, connection_id, request.clone())?;
        }
    }
    Ok(())
}

/// Get public data about users.
async fn get_users(
    request: proto::GetUsers,
    response: Response<proto::GetUsers>,
    session: Session,
) -> Result<()> {
    let user_ids = request
        .user_ids
        .into_iter()
        .map(UserId::from_proto)
        .collect();
    let users = session
        .db()
        .await
        .get_users_by_ids(user_ids)
        .await?
        .into_iter()
        .map(|user| proto::User {
            id: user.id.to_proto(),
            avatar_url: format!("https://github.com/{}.png?size=128", user.github_login),
            github_login: user.github_login,
        })
        .collect();
    response.send(proto::UsersResponse { users })?;
    Ok(())
}

/// Search for users (to invite) buy Github login
async fn fuzzy_search_users(
    request: proto::FuzzySearchUsers,
    response: Response<proto::FuzzySearchUsers>,
    session: UserSession,
) -> Result<()> {
    let query = request.query;
    let users = match query.len() {
        0 => vec![],
        1 | 2 => session
            .db()
            .await
            .get_user_by_github_login(&query)
            .await?
            .into_iter()
            .collect(),
        _ => session.db().await.fuzzy_search_users(&query, 10).await?,
    };
    let users = users
        .into_iter()
        .filter(|user| user.id != session.user_id())
        .map(|user| proto::User {
            id: user.id.to_proto(),
            avatar_url: format!("https://github.com/{}.png?size=128", user.github_login),
            github_login: user.github_login,
        })
        .collect();
    response.send(proto::UsersResponse { users })?;
    Ok(())
}

/// Send a contact request to another user.
async fn request_contact(
    request: proto::RequestContact,
    response: Response<proto::RequestContact>,
    session: UserSession,
) -> Result<()> {
    let requester_id = session.user_id();
    let responder_id = UserId::from_proto(request.responder_id);
    if requester_id == responder_id {
        return Err(anyhow!("cannot add yourself as a contact"))?;
    }

    let notifications = session
        .db()
        .await
        .send_contact_request(requester_id, responder_id)
        .await?;

    // Update outgoing contact requests of requester
    let mut update = proto::UpdateContacts::default();
    update.outgoing_requests.push(responder_id.to_proto());
    for connection_id in session
        .connection_pool()
        .await
        .user_connection_ids(requester_id)
    {
        session.peer.send(connection_id, update.clone())?;
    }

    // Update incoming contact requests of responder
    let mut update = proto::UpdateContacts::default();
    update
        .incoming_requests
        .push(proto::IncomingContactRequest {
            requester_id: requester_id.to_proto(),
        });
    let connection_pool = session.connection_pool().await;
    for connection_id in connection_pool.user_connection_ids(responder_id) {
        session.peer.send(connection_id, update.clone())?;
    }

    send_notifications(&connection_pool, &session.peer, notifications);

    response.send(proto::Ack {})?;
    Ok(())
}

/// Accept or decline a contact request
async fn respond_to_contact_request(
    request: proto::RespondToContactRequest,
    response: Response<proto::RespondToContactRequest>,
    session: UserSession,
) -> Result<()> {
    let responder_id = session.user_id();
    let requester_id = UserId::from_proto(request.requester_id);
    let db = session.db().await;
    if request.response == proto::ContactRequestResponse::Dismiss as i32 {
        db.dismiss_contact_notification(responder_id, requester_id)
            .await?;
    } else {
        let accept = request.response == proto::ContactRequestResponse::Accept as i32;

        let notifications = db
            .respond_to_contact_request(responder_id, requester_id, accept)
            .await?;
        let requester_busy = db.is_user_busy(requester_id).await?;
        let responder_busy = db.is_user_busy(responder_id).await?;

        let pool = session.connection_pool().await;
        // Update responder with new contact
        let mut update = proto::UpdateContacts::default();
        if accept {
            update
                .contacts
                .push(contact_for_user(requester_id, requester_busy, &pool));
        }
        update
            .remove_incoming_requests
            .push(requester_id.to_proto());
        for connection_id in pool.user_connection_ids(responder_id) {
            session.peer.send(connection_id, update.clone())?;
        }

        // Update requester with new contact
        let mut update = proto::UpdateContacts::default();
        if accept {
            update
                .contacts
                .push(contact_for_user(responder_id, responder_busy, &pool));
        }
        update
            .remove_outgoing_requests
            .push(responder_id.to_proto());

        for connection_id in pool.user_connection_ids(requester_id) {
            session.peer.send(connection_id, update.clone())?;
        }

        send_notifications(&pool, &session.peer, notifications);
    }

    response.send(proto::Ack {})?;
    Ok(())
}

/// Remove a contact.
async fn remove_contact(
    request: proto::RemoveContact,
    response: Response<proto::RemoveContact>,
    session: UserSession,
) -> Result<()> {
    let requester_id = session.user_id();
    let responder_id = UserId::from_proto(request.user_id);
    let db = session.db().await;
    let (contact_accepted, deleted_notification_id) =
        db.remove_contact(requester_id, responder_id).await?;

    let pool = session.connection_pool().await;
    // Update outgoing contact requests of requester
    let mut update = proto::UpdateContacts::default();
    if contact_accepted {
        update.remove_contacts.push(responder_id.to_proto());
    } else {
        update
            .remove_outgoing_requests
            .push(responder_id.to_proto());
    }
    for connection_id in pool.user_connection_ids(requester_id) {
        session.peer.send(connection_id, update.clone())?;
    }

    // Update incoming contact requests of responder
    let mut update = proto::UpdateContacts::default();
    if contact_accepted {
        update.remove_contacts.push(requester_id.to_proto());
    } else {
        update
            .remove_incoming_requests
            .push(requester_id.to_proto());
    }
    for connection_id in pool.user_connection_ids(responder_id) {
        session.peer.send(connection_id, update.clone())?;
        if let Some(notification_id) = deleted_notification_id {
            session.peer.send(
                connection_id,
                proto::DeleteNotification {
                    notification_id: notification_id.to_proto(),
                },
            )?;
        }
    }

    response.send(proto::Ack {})?;
    Ok(())
}

/// Creates a new channel.
async fn create_channel(
    request: proto::CreateChannel,
    response: Response<proto::CreateChannel>,
    session: UserSession,
) -> Result<()> {
    let db = session.db().await;

    let parent_id = request.parent_id.map(|id| ChannelId::from_proto(id));
    let (channel, membership) = db
        .create_channel(&request.name, parent_id, session.user_id())
        .await?;

    let root_id = channel.root_id();
    let channel = Channel::from_model(channel);

    response.send(proto::CreateChannelResponse {
        channel: Some(channel.to_proto()),
        parent_id: request.parent_id,
    })?;

    let mut connection_pool = session.connection_pool().await;
    if let Some(membership) = membership {
        connection_pool.subscribe_to_channel(
            membership.user_id,
            membership.channel_id,
            membership.role,
        );
        let update = proto::UpdateUserChannels {
            channel_memberships: vec![proto::ChannelMembership {
                channel_id: membership.channel_id.to_proto(),
                role: membership.role.into(),
            }],
            ..Default::default()
        };
        for connection_id in connection_pool.user_connection_ids(membership.user_id) {
            session.peer.send(connection_id, update.clone())?;
        }
    }

    for (connection_id, role) in connection_pool.channel_connection_ids(root_id) {
        if !role.can_see_channel(channel.visibility) {
            continue;
        }

        let update = proto::UpdateChannels {
            channels: vec![channel.to_proto()],
            ..Default::default()
        };
        session.peer.send(connection_id, update.clone())?;
    }

    Ok(())
}

/// Delete a channel
async fn delete_channel(
    request: proto::DeleteChannel,
    response: Response<proto::DeleteChannel>,
    session: UserSession,
) -> Result<()> {
    let db = session.db().await;

    let channel_id = request.channel_id;
    let (root_channel, removed_channels) = db
        .delete_channel(ChannelId::from_proto(channel_id), session.user_id())
        .await?;
    response.send(proto::Ack {})?;

    // Notify members of removed channels
    let mut update = proto::UpdateChannels::default();
    update
        .delete_channels
        .extend(removed_channels.into_iter().map(|id| id.to_proto()));

    let connection_pool = session.connection_pool().await;
    for (connection_id, _) in connection_pool.channel_connection_ids(root_channel) {
        session.peer.send(connection_id, update.clone())?;
    }

    Ok(())
}

/// Invite someone to join a channel.
async fn invite_channel_member(
    request: proto::InviteChannelMember,
    response: Response<proto::InviteChannelMember>,
    session: UserSession,
) -> Result<()> {
    let db = session.db().await;
    let channel_id = ChannelId::from_proto(request.channel_id);
    let invitee_id = UserId::from_proto(request.user_id);
    let InviteMemberResult {
        channel,
        notifications,
    } = db
        .invite_channel_member(
            channel_id,
            invitee_id,
            session.user_id(),
            request.role().into(),
        )
        .await?;

    let update = proto::UpdateChannels {
        channel_invitations: vec![channel.to_proto()],
        ..Default::default()
    };

    let connection_pool = session.connection_pool().await;
    for connection_id in connection_pool.user_connection_ids(invitee_id) {
        session.peer.send(connection_id, update.clone())?;
    }

    send_notifications(&connection_pool, &session.peer, notifications);

    response.send(proto::Ack {})?;
    Ok(())
}

/// remove someone from a channel
async fn remove_channel_member(
    request: proto::RemoveChannelMember,
    response: Response<proto::RemoveChannelMember>,
    session: UserSession,
) -> Result<()> {
    let db = session.db().await;
    let channel_id = ChannelId::from_proto(request.channel_id);
    let member_id = UserId::from_proto(request.user_id);

    let RemoveChannelMemberResult {
        membership_update,
        notification_id,
    } = db
        .remove_channel_member(channel_id, member_id, session.user_id())
        .await?;

    let mut connection_pool = session.connection_pool().await;
    notify_membership_updated(
        &mut connection_pool,
        membership_update,
        member_id,
        &session.peer,
    );
    for connection_id in connection_pool.user_connection_ids(member_id) {
        if let Some(notification_id) = notification_id {
            session
                .peer
                .send(
                    connection_id,
                    proto::DeleteNotification {
                        notification_id: notification_id.to_proto(),
                    },
                )
                .trace_err();
        }
    }

    response.send(proto::Ack {})?;
    Ok(())
}

/// Toggle the channel between public and private.
/// Care is taken to maintain the invariant that public channels only descend from public channels,
/// (though members-only channels can appear at any point in the hierarchy).
async fn set_channel_visibility(
    request: proto::SetChannelVisibility,
    response: Response<proto::SetChannelVisibility>,
    session: UserSession,
) -> Result<()> {
    let db = session.db().await;
    let channel_id = ChannelId::from_proto(request.channel_id);
    let visibility = request.visibility().into();

    let channel_model = db
        .set_channel_visibility(channel_id, visibility, session.user_id())
        .await?;
    let root_id = channel_model.root_id();
    let channel = Channel::from_model(channel_model);

    let mut connection_pool = session.connection_pool().await;
    for (user_id, role) in connection_pool
        .channel_user_ids(root_id)
        .collect::<Vec<_>>()
        .into_iter()
    {
        let update = if role.can_see_channel(channel.visibility) {
            connection_pool.subscribe_to_channel(user_id, channel_id, role);
            proto::UpdateChannels {
                channels: vec![channel.to_proto()],
                ..Default::default()
            }
        } else {
            connection_pool.unsubscribe_from_channel(&user_id, &channel_id);
            proto::UpdateChannels {
                delete_channels: vec![channel.id.to_proto()],
                ..Default::default()
            }
        };

        for connection_id in connection_pool.user_connection_ids(user_id) {
            session.peer.send(connection_id, update.clone())?;
        }
    }

    response.send(proto::Ack {})?;
    Ok(())
}

/// Alter the role for a user in the channel.
async fn set_channel_member_role(
    request: proto::SetChannelMemberRole,
    response: Response<proto::SetChannelMemberRole>,
    session: UserSession,
) -> Result<()> {
    let db = session.db().await;
    let channel_id = ChannelId::from_proto(request.channel_id);
    let member_id = UserId::from_proto(request.user_id);
    let result = db
        .set_channel_member_role(
            channel_id,
            session.user_id(),
            member_id,
            request.role().into(),
        )
        .await?;

    match result {
        db::SetMemberRoleResult::MembershipUpdated(membership_update) => {
            let mut connection_pool = session.connection_pool().await;
            notify_membership_updated(
                &mut connection_pool,
                membership_update,
                member_id,
                &session.peer,
            )
        }
        db::SetMemberRoleResult::InviteUpdated(channel) => {
            let update = proto::UpdateChannels {
                channel_invitations: vec![channel.to_proto()],
                ..Default::default()
            };

            for connection_id in session
                .connection_pool()
                .await
                .user_connection_ids(member_id)
            {
                session.peer.send(connection_id, update.clone())?;
            }
        }
    }

    response.send(proto::Ack {})?;
    Ok(())
}

/// Change the name of a channel
async fn rename_channel(
    request: proto::RenameChannel,
    response: Response<proto::RenameChannel>,
    session: UserSession,
) -> Result<()> {
    let db = session.db().await;
    let channel_id = ChannelId::from_proto(request.channel_id);
    let channel_model = db
        .rename_channel(channel_id, session.user_id(), &request.name)
        .await?;
    let root_id = channel_model.root_id();
    let channel = Channel::from_model(channel_model);

    response.send(proto::RenameChannelResponse {
        channel: Some(channel.to_proto()),
    })?;

    let connection_pool = session.connection_pool().await;
    let update = proto::UpdateChannels {
        channels: vec![channel.to_proto()],
        ..Default::default()
    };
    for (connection_id, role) in connection_pool.channel_connection_ids(root_id) {
        if role.can_see_channel(channel.visibility) {
            session.peer.send(connection_id, update.clone())?;
        }
    }

    Ok(())
}

/// Move a channel to a new parent.
async fn move_channel(
    request: proto::MoveChannel,
    response: Response<proto::MoveChannel>,
    session: UserSession,
) -> Result<()> {
    let channel_id = ChannelId::from_proto(request.channel_id);
    let to = ChannelId::from_proto(request.to);

    let (root_id, channels) = session
        .db()
        .await
        .move_channel(channel_id, to, session.user_id())
        .await?;

    let connection_pool = session.connection_pool().await;
    for (connection_id, role) in connection_pool.channel_connection_ids(root_id) {
        let channels = channels
            .iter()
            .filter_map(|channel| {
                if role.can_see_channel(channel.visibility) {
                    Some(channel.to_proto())
                } else {
                    None
                }
            })
            .collect::<Vec<_>>();
        if channels.is_empty() {
            continue;
        }

        let update = proto::UpdateChannels {
            channels,
            ..Default::default()
        };

        session.peer.send(connection_id, update.clone())?;
    }

    response.send(Ack {})?;
    Ok(())
}

/// Get the list of channel members
async fn get_channel_members(
    request: proto::GetChannelMembers,
    response: Response<proto::GetChannelMembers>,
    session: UserSession,
) -> Result<()> {
    let db = session.db().await;
    let channel_id = ChannelId::from_proto(request.channel_id);
    let members = db
        .get_channel_participant_details(channel_id, session.user_id())
        .await?;
    response.send(proto::GetChannelMembersResponse { members })?;
    Ok(())
}

/// Accept or decline a channel invitation.
async fn respond_to_channel_invite(
    request: proto::RespondToChannelInvite,
    response: Response<proto::RespondToChannelInvite>,
    session: UserSession,
) -> Result<()> {
    let db = session.db().await;
    let channel_id = ChannelId::from_proto(request.channel_id);
    let RespondToChannelInvite {
        membership_update,
        notifications,
    } = db
        .respond_to_channel_invite(channel_id, session.user_id(), request.accept)
        .await?;

    let mut connection_pool = session.connection_pool().await;
    if let Some(membership_update) = membership_update {
        notify_membership_updated(
            &mut connection_pool,
            membership_update,
            session.user_id(),
            &session.peer,
        );
    } else {
        let update = proto::UpdateChannels {
            remove_channel_invitations: vec![channel_id.to_proto()],
            ..Default::default()
        };

        for connection_id in connection_pool.user_connection_ids(session.user_id()) {
            session.peer.send(connection_id, update.clone())?;
        }
    };

    send_notifications(&connection_pool, &session.peer, notifications);

    response.send(proto::Ack {})?;

    Ok(())
}

/// Join the channels' room
async fn join_channel(
    request: proto::JoinChannel,
    response: Response<proto::JoinChannel>,
    session: UserSession,
) -> Result<()> {
    let channel_id = ChannelId::from_proto(request.channel_id);
    join_channel_internal(channel_id, Box::new(response), session).await
}

trait JoinChannelInternalResponse {
    fn send(self, result: proto::JoinRoomResponse) -> Result<()>;
}
impl JoinChannelInternalResponse for Response<proto::JoinChannel> {
    fn send(self, result: proto::JoinRoomResponse) -> Result<()> {
        Response::<proto::JoinChannel>::send(self, result)
    }
}
impl JoinChannelInternalResponse for Response<proto::JoinRoom> {
    fn send(self, result: proto::JoinRoomResponse) -> Result<()> {
        Response::<proto::JoinRoom>::send(self, result)
    }
}

async fn join_channel_internal(
    channel_id: ChannelId,
    response: Box<impl JoinChannelInternalResponse>,
    session: UserSession,
) -> Result<()> {
    let joined_room = {
        let mut db = session.db().await;
        // If zed quits without leaving the room, and the user re-opens zed before the
        // RECONNECT_TIMEOUT, we need to make sure that we kick the user out of the previous
        // room they were in.
        if let Some(connection) = db.stale_room_connection(session.user_id()).await? {
            tracing::info!(
                stale_connection_id = %connection,
                "cleaning up stale connection",
            );
            drop(db);
            leave_room_for_session(&session, connection).await?;
            db = session.db().await;
        }

        let (joined_room, membership_updated, role) = db
            .join_channel(channel_id, session.user_id(), session.connection_id)
            .await?;

        let live_kit_connection_info = session.live_kit_client.as_ref().and_then(|live_kit| {
            let (can_publish, token) = if role == ChannelRole::Guest {
                (
                    false,
                    live_kit
                        .guest_token(
                            &joined_room.room.live_kit_room,
                            &session.user_id().to_string(),
                        )
                        .trace_err()?,
                )
            } else {
                (
                    true,
                    live_kit
                        .room_token(
                            &joined_room.room.live_kit_room,
                            &session.user_id().to_string(),
                        )
                        .trace_err()?,
                )
            };

            Some(LiveKitConnectionInfo {
                server_url: live_kit.url().into(),
                token,
                can_publish,
            })
        });

        response.send(proto::JoinRoomResponse {
            room: Some(joined_room.room.clone()),
            channel_id: joined_room
                .channel
                .as_ref()
                .map(|channel| channel.id.to_proto()),
            live_kit_connection_info,
        })?;

        let mut connection_pool = session.connection_pool().await;
        if let Some(membership_updated) = membership_updated {
            notify_membership_updated(
                &mut connection_pool,
                membership_updated,
                session.user_id(),
                &session.peer,
            );
        }

        room_updated(&joined_room.room, &session.peer);

        joined_room
    };

    channel_updated(
        &joined_room
            .channel
            .ok_or_else(|| anyhow!("channel not returned"))?,
        &joined_room.room,
        &session.peer,
        &*session.connection_pool().await,
    );

    update_user_contacts(session.user_id(), &session).await?;
    Ok(())
}

/// Start editing the channel notes
async fn join_channel_buffer(
    request: proto::JoinChannelBuffer,
    response: Response<proto::JoinChannelBuffer>,
    session: UserSession,
) -> Result<()> {
    let db = session.db().await;
    let channel_id = ChannelId::from_proto(request.channel_id);

    let open_response = db
        .join_channel_buffer(channel_id, session.user_id(), session.connection_id)
        .await?;

    let collaborators = open_response.collaborators.clone();
    response.send(open_response)?;

    let update = UpdateChannelBufferCollaborators {
        channel_id: channel_id.to_proto(),
        collaborators: collaborators.clone(),
    };
    channel_buffer_updated(
        session.connection_id,
        collaborators
            .iter()
            .filter_map(|collaborator| Some(collaborator.peer_id?.into())),
        &update,
        &session.peer,
    );

    Ok(())
}

/// Edit the channel notes
async fn update_channel_buffer(
    request: proto::UpdateChannelBuffer,
    session: UserSession,
) -> Result<()> {
    let db = session.db().await;
    let channel_id = ChannelId::from_proto(request.channel_id);

    let (collaborators, non_collaborators, epoch, version) = db
        .update_channel_buffer(channel_id, session.user_id(), &request.operations)
        .await?;

    channel_buffer_updated(
        session.connection_id,
        collaborators,
        &proto::UpdateChannelBuffer {
            channel_id: channel_id.to_proto(),
            operations: request.operations,
        },
        &session.peer,
    );

    let pool = &*session.connection_pool().await;

    broadcast(
        None,
        non_collaborators
            .iter()
            .flat_map(|user_id| pool.user_connection_ids(*user_id)),
        |peer_id| {
            session.peer.send(
                peer_id,
                proto::UpdateChannels {
                    latest_channel_buffer_versions: vec![proto::ChannelBufferVersion {
                        channel_id: channel_id.to_proto(),
                        epoch: epoch as u64,
                        version: version.clone(),
                    }],
                    ..Default::default()
                },
            )
        },
    );

    Ok(())
}

/// Rejoin the channel notes after a connection blip
async fn rejoin_channel_buffers(
    request: proto::RejoinChannelBuffers,
    response: Response<proto::RejoinChannelBuffers>,
    session: UserSession,
) -> Result<()> {
    let db = session.db().await;
    let buffers = db
        .rejoin_channel_buffers(&request.buffers, session.user_id(), session.connection_id)
        .await?;

    for rejoined_buffer in &buffers {
        let collaborators_to_notify = rejoined_buffer
            .buffer
            .collaborators
            .iter()
            .filter_map(|c| Some(c.peer_id?.into()));
        channel_buffer_updated(
            session.connection_id,
            collaborators_to_notify,
            &proto::UpdateChannelBufferCollaborators {
                channel_id: rejoined_buffer.buffer.channel_id,
                collaborators: rejoined_buffer.buffer.collaborators.clone(),
            },
            &session.peer,
        );
    }

    response.send(proto::RejoinChannelBuffersResponse {
        buffers: buffers.into_iter().map(|b| b.buffer).collect(),
    })?;

    Ok(())
}

/// Stop editing the channel notes
async fn leave_channel_buffer(
    request: proto::LeaveChannelBuffer,
    response: Response<proto::LeaveChannelBuffer>,
    session: UserSession,
) -> Result<()> {
    let db = session.db().await;
    let channel_id = ChannelId::from_proto(request.channel_id);

    let left_buffer = db
        .leave_channel_buffer(channel_id, session.connection_id)
        .await?;

    response.send(Ack {})?;

    channel_buffer_updated(
        session.connection_id,
        left_buffer.connections,
        &proto::UpdateChannelBufferCollaborators {
            channel_id: channel_id.to_proto(),
            collaborators: left_buffer.collaborators,
        },
        &session.peer,
    );

    Ok(())
}

fn channel_buffer_updated<T: EnvelopedMessage>(
    sender_id: ConnectionId,
    collaborators: impl IntoIterator<Item = ConnectionId>,
    message: &T,
    peer: &Peer,
) {
    broadcast(Some(sender_id), collaborators, |peer_id| {
        peer.send(peer_id, message.clone())
    });
}

fn send_notifications(
    connection_pool: &ConnectionPool,
    peer: &Peer,
    notifications: db::NotificationBatch,
) {
    for (user_id, notification) in notifications {
        for connection_id in connection_pool.user_connection_ids(user_id) {
            if let Err(error) = peer.send(
                connection_id,
                proto::AddNotification {
                    notification: Some(notification.clone()),
                },
            ) {
                tracing::error!(
                    "failed to send notification to {:?} {}",
                    connection_id,
                    error
                );
            }
        }
    }
}

/// Send a message to the channel
async fn send_channel_message(
    request: proto::SendChannelMessage,
    response: Response<proto::SendChannelMessage>,
    session: UserSession,
) -> Result<()> {
    // Validate the message body.
    let body = request.body.trim().to_string();
    if body.len() > MAX_MESSAGE_LEN {
        return Err(anyhow!("message is too long"))?;
    }
    if body.is_empty() {
        return Err(anyhow!("message can't be blank"))?;
    }

    // TODO: adjust mentions if body is trimmed

    let timestamp = OffsetDateTime::now_utc();
    let nonce = request
        .nonce
        .ok_or_else(|| anyhow!("nonce can't be blank"))?;

    let channel_id = ChannelId::from_proto(request.channel_id);
    let CreatedChannelMessage {
        message_id,
        participant_connection_ids,
        channel_members,
        notifications,
    } = session
        .db()
        .await
        .create_channel_message(
            channel_id,
            session.user_id(),
            &body,
            &request.mentions,
            timestamp,
            nonce.clone().into(),
            match request.reply_to_message_id {
                Some(reply_to_message_id) => Some(MessageId::from_proto(reply_to_message_id)),
                None => None,
            },
        )
        .await?;

    let message = proto::ChannelMessage {
        sender_id: session.user_id().to_proto(),
        id: message_id.to_proto(),
        body,
        mentions: request.mentions,
        timestamp: timestamp.unix_timestamp() as u64,
        nonce: Some(nonce),
        reply_to_message_id: request.reply_to_message_id,
        edited_at: None,
    };
    broadcast(
        Some(session.connection_id),
        participant_connection_ids,
        |connection| {
            session.peer.send(
                connection,
                proto::ChannelMessageSent {
                    channel_id: channel_id.to_proto(),
                    message: Some(message.clone()),
                },
            )
        },
    );
    response.send(proto::SendChannelMessageResponse {
        message: Some(message),
    })?;

    let pool = &*session.connection_pool().await;
    broadcast(
        None,
        channel_members
            .iter()
            .flat_map(|user_id| pool.user_connection_ids(*user_id)),
        |peer_id| {
            session.peer.send(
                peer_id,
                proto::UpdateChannels {
                    latest_channel_message_ids: vec![proto::ChannelMessageId {
                        channel_id: channel_id.to_proto(),
                        message_id: message_id.to_proto(),
                    }],
                    ..Default::default()
                },
            )
        },
    );
    send_notifications(pool, &session.peer, notifications);

    Ok(())
}

/// Delete a channel message
async fn remove_channel_message(
    request: proto::RemoveChannelMessage,
    response: Response<proto::RemoveChannelMessage>,
    session: UserSession,
) -> Result<()> {
    let channel_id = ChannelId::from_proto(request.channel_id);
    let message_id = MessageId::from_proto(request.message_id);
    let (connection_ids, existing_notification_ids) = session
        .db()
        .await
        .remove_channel_message(channel_id, message_id, session.user_id())
        .await?;

    broadcast(
        Some(session.connection_id),
        connection_ids,
        move |connection| {
            session.peer.send(connection, request.clone())?;

            for notification_id in &existing_notification_ids {
                session.peer.send(
                    connection,
                    proto::DeleteNotification {
                        notification_id: (*notification_id).to_proto(),
                    },
                )?;
            }

            Ok(())
        },
    );
    response.send(proto::Ack {})?;
    Ok(())
}

async fn update_channel_message(
    request: proto::UpdateChannelMessage,
    response: Response<proto::UpdateChannelMessage>,
    session: UserSession,
) -> Result<()> {
    let channel_id = ChannelId::from_proto(request.channel_id);
    let message_id = MessageId::from_proto(request.message_id);
    let updated_at = OffsetDateTime::now_utc();
    let UpdatedChannelMessage {
        message_id,
        participant_connection_ids,
        notifications,
        reply_to_message_id,
        timestamp,
        deleted_mention_notification_ids,
        updated_mention_notifications,
    } = session
        .db()
        .await
        .update_channel_message(
            channel_id,
            message_id,
            session.user_id(),
            request.body.as_str(),
            &request.mentions,
            updated_at,
        )
        .await?;

    let nonce = request
        .nonce
        .clone()
        .ok_or_else(|| anyhow!("nonce can't be blank"))?;

    let message = proto::ChannelMessage {
        sender_id: session.user_id().to_proto(),
        id: message_id.to_proto(),
        body: request.body.clone(),
        mentions: request.mentions.clone(),
        timestamp: timestamp.assume_utc().unix_timestamp() as u64,
        nonce: Some(nonce),
        reply_to_message_id: reply_to_message_id.map(|id| id.to_proto()),
        edited_at: Some(updated_at.unix_timestamp() as u64),
    };

    response.send(proto::Ack {})?;

    let pool = &*session.connection_pool().await;
    broadcast(
        Some(session.connection_id),
        participant_connection_ids,
        |connection| {
            session.peer.send(
                connection,
                proto::ChannelMessageUpdate {
                    channel_id: channel_id.to_proto(),
                    message: Some(message.clone()),
                },
            )?;

            for notification_id in &deleted_mention_notification_ids {
                session.peer.send(
                    connection,
                    proto::DeleteNotification {
                        notification_id: (*notification_id).to_proto(),
                    },
                )?;
            }

            for notification in &updated_mention_notifications {
                session.peer.send(
                    connection,
                    proto::UpdateNotification {
                        notification: Some(notification.clone()),
                    },
                )?;
            }

            Ok(())
        },
    );

    send_notifications(pool, &session.peer, notifications);

    Ok(())
}

/// Mark a channel message as read
async fn acknowledge_channel_message(
    request: proto::AckChannelMessage,
    session: UserSession,
) -> Result<()> {
    let channel_id = ChannelId::from_proto(request.channel_id);
    let message_id = MessageId::from_proto(request.message_id);
    let notifications = session
        .db()
        .await
        .observe_channel_message(channel_id, session.user_id(), message_id)
        .await?;
    send_notifications(
        &*session.connection_pool().await,
        &session.peer,
        notifications,
    );
    Ok(())
}

/// Mark a buffer version as synced
async fn acknowledge_buffer_version(
    request: proto::AckBufferOperation,
    session: UserSession,
) -> Result<()> {
    let buffer_id = BufferId::from_proto(request.buffer_id);
    session
        .db()
        .await
        .observe_buffer_version(
            buffer_id,
            session.user_id(),
            request.epoch as i32,
            &request.version,
        )
        .await?;
    Ok(())
}

struct CompleteWithLanguageModelRateLimit;

impl RateLimit for CompleteWithLanguageModelRateLimit {
    fn capacity() -> usize {
        std::env::var("COMPLETE_WITH_LANGUAGE_MODEL_RATE_LIMIT_PER_HOUR")
            .ok()
            .and_then(|v| v.parse().ok())
            .unwrap_or(120) // Picked arbitrarily
    }

    fn refill_duration() -> chrono::Duration {
        chrono::Duration::hours(1)
    }

    fn db_name() -> &'static str {
        "complete-with-language-model"
    }
}

async fn complete_with_language_model(
    request: proto::CompleteWithLanguageModel,
    response: StreamingResponse<proto::CompleteWithLanguageModel>,
    session: Session,
    open_ai_api_key: Option<Arc<str>>,
    google_ai_api_key: Option<Arc<str>>,
    anthropic_api_key: Option<Arc<str>>,
) -> Result<()> {
    let Some(session) = session.for_user() else {
        return Err(anyhow!("user not found"))?;
    };
    authorize_access_to_language_models(&session).await?;
    session
        .rate_limiter
        .check::<CompleteWithLanguageModelRateLimit>(session.user_id())
        .await?;

    if request.model.starts_with("gpt") {
        let api_key =
            open_ai_api_key.ok_or_else(|| anyhow!("no OpenAI API key configured on the server"))?;
        complete_with_open_ai(request, response, session, api_key).await?;
    } else if request.model.starts_with("gemini") {
        let api_key = google_ai_api_key
            .ok_or_else(|| anyhow!("no Google AI API key configured on the server"))?;
        complete_with_google_ai(request, response, session, api_key).await?;
    } else if request.model.starts_with("claude") {
        let api_key = anthropic_api_key
            .ok_or_else(|| anyhow!("no Anthropic AI API key configured on the server"))?;
        complete_with_anthropic(request, response, session, api_key).await?;
    }

    Ok(())
}

async fn complete_with_open_ai(
    request: proto::CompleteWithLanguageModel,
    response: StreamingResponse<proto::CompleteWithLanguageModel>,
    session: UserSession,
    api_key: Arc<str>,
) -> Result<()> {
    const OPEN_AI_API_URL: &str = "https://api.openai.com/v1";

    let mut completion_stream = open_ai::stream_completion(
        &session.http_client,
        OPEN_AI_API_URL,
        &api_key,
        crate::ai::language_model_request_to_open_ai(request)?,
    )
    .await
    .context("open_ai::stream_completion request failed")?;

    while let Some(event) = completion_stream.next().await {
        let event = event?;
        response.send(proto::LanguageModelResponse {
            choices: event
                .choices
                .into_iter()
                .map(|choice| proto::LanguageModelChoiceDelta {
                    index: choice.index,
                    delta: Some(proto::LanguageModelResponseMessage {
                        role: choice.delta.role.map(|role| match role {
                            open_ai::Role::User => LanguageModelRole::LanguageModelUser,
                            open_ai::Role::Assistant => LanguageModelRole::LanguageModelAssistant,
                            open_ai::Role::System => LanguageModelRole::LanguageModelSystem,
                        } as i32),
                        content: choice.delta.content,
                    }),
                    finish_reason: choice.finish_reason,
                })
                .collect(),
        })?;
    }

    Ok(())
}

async fn complete_with_google_ai(
    request: proto::CompleteWithLanguageModel,
    response: StreamingResponse<proto::CompleteWithLanguageModel>,
    session: UserSession,
    api_key: Arc<str>,
) -> Result<()> {
    let mut stream = google_ai::stream_generate_content(
        &session.http_client,
        google_ai::API_URL,
        api_key.as_ref(),
        crate::ai::language_model_request_to_google_ai(request)?,
    )
    .await
    .context("google_ai::stream_generate_content request failed")?;

    while let Some(event) = stream.next().await {
        let event = event?;
        response.send(proto::LanguageModelResponse {
            choices: event
                .candidates
                .unwrap_or_default()
                .into_iter()
                .map(|candidate| proto::LanguageModelChoiceDelta {
                    index: candidate.index as u32,
                    delta: Some(proto::LanguageModelResponseMessage {
                        role: Some(match candidate.content.role {
                            google_ai::Role::User => LanguageModelRole::LanguageModelUser,
                            google_ai::Role::Model => LanguageModelRole::LanguageModelAssistant,
                        } as i32),
                        content: Some(
                            candidate
                                .content
                                .parts
                                .into_iter()
                                .filter_map(|part| match part {
                                    google_ai::Part::TextPart(part) => Some(part.text),
                                    google_ai::Part::InlineDataPart(_) => None,
                                })
                                .collect(),
                        ),
                    }),
                    finish_reason: candidate.finish_reason.map(|reason| reason.to_string()),
                })
                .collect(),
        })?;
    }

    Ok(())
}

async fn complete_with_anthropic(
    request: proto::CompleteWithLanguageModel,
    response: StreamingResponse<proto::CompleteWithLanguageModel>,
    session: UserSession,
    api_key: Arc<str>,
) -> Result<()> {
    let model = anthropic::Model::from_id(&request.model)?;

    let mut system_message = String::new();
    let messages = request
        .messages
        .into_iter()
        .filter_map(|message| match message.role() {
            LanguageModelRole::LanguageModelUser => Some(anthropic::RequestMessage {
                role: anthropic::Role::User,
                content: message.content,
            }),
            LanguageModelRole::LanguageModelAssistant => Some(anthropic::RequestMessage {
                role: anthropic::Role::Assistant,
                content: message.content,
            }),
            // Anthropic's API breaks system instructions out as a separate field rather
            // than having a system message role.
            LanguageModelRole::LanguageModelSystem => {
                if !system_message.is_empty() {
                    system_message.push_str("\n\n");
                }
                system_message.push_str(&message.content);

                None
            }
        })
        .collect();

    let mut stream = anthropic::stream_completion(
        &session.http_client,
        "https://api.anthropic.com",
        &api_key,
        anthropic::Request {
            model,
            messages,
            stream: true,
            system: system_message,
            max_tokens: 4092,
        },
    )
    .await?;

    let mut current_role = proto::LanguageModelRole::LanguageModelAssistant;

    while let Some(event) = stream.next().await {
        let event = event?;

        match event {
            anthropic::ResponseEvent::MessageStart { message } => {
                if let Some(role) = message.role {
                    if role == "assistant" {
                        current_role = proto::LanguageModelRole::LanguageModelAssistant;
                    } else if role == "user" {
                        current_role = proto::LanguageModelRole::LanguageModelUser;
                    }
                }
            }
            anthropic::ResponseEvent::ContentBlockStart { content_block, .. } => {
                match content_block {
                    anthropic::ContentBlock::Text { text } => {
                        if !text.is_empty() {
                            response.send(proto::LanguageModelResponse {
                                choices: vec![proto::LanguageModelChoiceDelta {
                                    index: 0,
                                    delta: Some(proto::LanguageModelResponseMessage {
                                        role: Some(current_role as i32),
                                        content: Some(text),
                                    }),
                                    finish_reason: None,
                                }],
                            })?;
                        }
                    }
                }
            }
            anthropic::ResponseEvent::ContentBlockDelta { delta, .. } => match delta {
                anthropic::TextDelta::TextDelta { text } => {
                    response.send(proto::LanguageModelResponse {
                        choices: vec![proto::LanguageModelChoiceDelta {
                            index: 0,
                            delta: Some(proto::LanguageModelResponseMessage {
                                role: Some(current_role as i32),
                                content: Some(text),
                            }),
                            finish_reason: None,
                        }],
                    })?;
                }
            },
            anthropic::ResponseEvent::MessageDelta { delta, .. } => {
                if let Some(stop_reason) = delta.stop_reason {
                    response.send(proto::LanguageModelResponse {
                        choices: vec![proto::LanguageModelChoiceDelta {
                            index: 0,
                            delta: None,
                            finish_reason: Some(stop_reason),
                        }],
                    })?;
                }
            }
            anthropic::ResponseEvent::ContentBlockStop { .. } => {}
            anthropic::ResponseEvent::MessageStop {} => {}
            anthropic::ResponseEvent::Ping {} => {}
        }
    }

    Ok(())
}

struct CountTokensWithLanguageModelRateLimit;

impl RateLimit for CountTokensWithLanguageModelRateLimit {
    fn capacity() -> usize {
        std::env::var("COUNT_TOKENS_WITH_LANGUAGE_MODEL_RATE_LIMIT_PER_HOUR")
            .ok()
            .and_then(|v| v.parse().ok())
            .unwrap_or(600) // Picked arbitrarily
    }

    fn refill_duration() -> chrono::Duration {
        chrono::Duration::hours(1)
    }

    fn db_name() -> &'static str {
        "count-tokens-with-language-model"
    }
}

async fn count_tokens_with_language_model(
    request: proto::CountTokensWithLanguageModel,
    response: Response<proto::CountTokensWithLanguageModel>,
    session: UserSession,
    google_ai_api_key: Option<Arc<str>>,
) -> Result<()> {
    authorize_access_to_language_models(&session).await?;

    if !request.model.starts_with("gemini") {
        return Err(anyhow!(
            "counting tokens for model: {:?} is not supported",
            request.model
        ))?;
    }

    session
        .rate_limiter
        .check::<CountTokensWithLanguageModelRateLimit>(session.user_id())
        .await?;

    let api_key = google_ai_api_key
        .ok_or_else(|| anyhow!("no Google AI API key configured on the server"))?;
    let tokens_response = google_ai::count_tokens(
        &session.http_client,
        google_ai::API_URL,
        &api_key,
        crate::ai::count_tokens_request_to_google_ai(request)?,
    )
    .await?;
    response.send(proto::CountTokensResponse {
        token_count: tokens_response.total_tokens as u32,
    })?;
    Ok(())
}

async fn authorize_access_to_language_models(session: &UserSession) -> Result<(), Error> {
    let db = session.db().await;
    let flags = db.get_user_flags(session.user_id()).await?;
    if flags.iter().any(|flag| flag == "language-models") {
        Ok(())
    } else {
        Err(anyhow!("permission denied"))?
    }
}

/// Start receiving chat updates for a channel
async fn join_channel_chat(
    request: proto::JoinChannelChat,
    response: Response<proto::JoinChannelChat>,
    session: UserSession,
) -> Result<()> {
    let channel_id = ChannelId::from_proto(request.channel_id);

    let db = session.db().await;
    db.join_channel_chat(channel_id, session.connection_id, session.user_id())
        .await?;
    let messages = db
        .get_channel_messages(channel_id, session.user_id(), MESSAGE_COUNT_PER_PAGE, None)
        .await?;
    response.send(proto::JoinChannelChatResponse {
        done: messages.len() < MESSAGE_COUNT_PER_PAGE,
        messages,
    })?;
    Ok(())
}

/// Stop receiving chat updates for a channel
async fn leave_channel_chat(request: proto::LeaveChannelChat, session: UserSession) -> Result<()> {
    let channel_id = ChannelId::from_proto(request.channel_id);
    session
        .db()
        .await
        .leave_channel_chat(channel_id, session.connection_id, session.user_id())
        .await?;
    Ok(())
}

/// Retrieve the chat history for a channel
async fn get_channel_messages(
    request: proto::GetChannelMessages,
    response: Response<proto::GetChannelMessages>,
    session: UserSession,
) -> Result<()> {
    let channel_id = ChannelId::from_proto(request.channel_id);
    let messages = session
        .db()
        .await
        .get_channel_messages(
            channel_id,
            session.user_id(),
            MESSAGE_COUNT_PER_PAGE,
            Some(MessageId::from_proto(request.before_message_id)),
        )
        .await?;
    response.send(proto::GetChannelMessagesResponse {
        done: messages.len() < MESSAGE_COUNT_PER_PAGE,
        messages,
    })?;
    Ok(())
}

/// Retrieve specific chat messages
async fn get_channel_messages_by_id(
    request: proto::GetChannelMessagesById,
    response: Response<proto::GetChannelMessagesById>,
    session: UserSession,
) -> Result<()> {
    let message_ids = request
        .message_ids
        .iter()
        .map(|id| MessageId::from_proto(*id))
        .collect::<Vec<_>>();
    let messages = session
        .db()
        .await
        .get_channel_messages_by_id(session.user_id(), &message_ids)
        .await?;
    response.send(proto::GetChannelMessagesResponse {
        done: messages.len() < MESSAGE_COUNT_PER_PAGE,
        messages,
    })?;
    Ok(())
}

/// Retrieve the current users notifications
async fn get_notifications(
    request: proto::GetNotifications,
    response: Response<proto::GetNotifications>,
    session: UserSession,
) -> Result<()> {
    let notifications = session
        .db()
        .await
        .get_notifications(
            session.user_id(),
            NOTIFICATION_COUNT_PER_PAGE,
            request
                .before_id
                .map(|id| db::NotificationId::from_proto(id)),
        )
        .await?;
    response.send(proto::GetNotificationsResponse {
        done: notifications.len() < NOTIFICATION_COUNT_PER_PAGE,
        notifications,
    })?;
    Ok(())
}

/// Mark notifications as read
async fn mark_notification_as_read(
    request: proto::MarkNotificationRead,
    response: Response<proto::MarkNotificationRead>,
    session: UserSession,
) -> Result<()> {
    let database = &session.db().await;
    let notifications = database
        .mark_notification_as_read_by_id(
            session.user_id(),
            NotificationId::from_proto(request.notification_id),
        )
        .await?;
    send_notifications(
        &*session.connection_pool().await,
        &session.peer,
        notifications,
    );
    response.send(proto::Ack {})?;
    Ok(())
}

/// Get the current users information
async fn get_private_user_info(
    _request: proto::GetPrivateUserInfo,
    response: Response<proto::GetPrivateUserInfo>,
    session: UserSession,
) -> Result<()> {
    let db = session.db().await;

    let metrics_id = db.get_user_metrics_id(session.user_id()).await?;
    let user = db
        .get_user_by_id(session.user_id())
        .await?
        .ok_or_else(|| anyhow!("user not found"))?;
    let flags = db.get_user_flags(session.user_id()).await?;

    response.send(proto::GetPrivateUserInfoResponse {
        metrics_id,
        staff: user.admin,
        flags,
    })?;
    Ok(())
}

fn to_axum_message(message: TungsteniteMessage) -> AxumMessage {
    match message {
        TungsteniteMessage::Text(payload) => AxumMessage::Text(payload),
        TungsteniteMessage::Binary(payload) => AxumMessage::Binary(payload),
        TungsteniteMessage::Ping(payload) => AxumMessage::Ping(payload),
        TungsteniteMessage::Pong(payload) => AxumMessage::Pong(payload),
        TungsteniteMessage::Close(frame) => AxumMessage::Close(frame.map(|frame| AxumCloseFrame {
            code: frame.code.into(),
            reason: frame.reason,
        })),
    }
}

fn to_tungstenite_message(message: AxumMessage) -> TungsteniteMessage {
    match message {
        AxumMessage::Text(payload) => TungsteniteMessage::Text(payload),
        AxumMessage::Binary(payload) => TungsteniteMessage::Binary(payload),
        AxumMessage::Ping(payload) => TungsteniteMessage::Ping(payload),
        AxumMessage::Pong(payload) => TungsteniteMessage::Pong(payload),
        AxumMessage::Close(frame) => {
            TungsteniteMessage::Close(frame.map(|frame| TungsteniteCloseFrame {
                code: frame.code.into(),
                reason: frame.reason,
            }))
        }
    }
}

fn notify_membership_updated(
    connection_pool: &mut ConnectionPool,
    result: MembershipUpdated,
    user_id: UserId,
    peer: &Peer,
) {
    for membership in &result.new_channels.channel_memberships {
        connection_pool.subscribe_to_channel(user_id, membership.channel_id, membership.role)
    }
    for channel_id in &result.removed_channels {
        connection_pool.unsubscribe_from_channel(&user_id, channel_id)
    }

    let user_channels_update = proto::UpdateUserChannels {
        channel_memberships: result
            .new_channels
            .channel_memberships
            .iter()
            .map(|cm| proto::ChannelMembership {
                channel_id: cm.channel_id.to_proto(),
                role: cm.role.into(),
            })
            .collect(),
        ..Default::default()
    };

    let mut update = build_channels_update(result.new_channels, vec![], connection_pool);
    update.delete_channels = result
        .removed_channels
        .into_iter()
        .map(|id| id.to_proto())
        .collect();
    update.remove_channel_invitations = vec![result.channel_id.to_proto()];

    for connection_id in connection_pool.user_connection_ids(user_id) {
        peer.send(connection_id, user_channels_update.clone())
            .trace_err();
        peer.send(connection_id, update.clone()).trace_err();
    }
}

fn build_update_user_channels(channels: &ChannelsForUser) -> proto::UpdateUserChannels {
    proto::UpdateUserChannels {
        channel_memberships: channels
            .channel_memberships
            .iter()
            .map(|m| proto::ChannelMembership {
                channel_id: m.channel_id.to_proto(),
                role: m.role.into(),
            })
            .collect(),
        observed_channel_buffer_version: channels.observed_buffer_versions.clone(),
        observed_channel_message_id: channels.observed_channel_messages.clone(),
    }
}

fn build_channels_update(
    channels: ChannelsForUser,
    channel_invites: Vec<db::Channel>,
    pool: &ConnectionPool,
) -> proto::UpdateChannels {
    let mut update = proto::UpdateChannels::default();

    for channel in channels.channels {
        update.channels.push(channel.to_proto());
    }

    update.latest_channel_buffer_versions = channels.latest_buffer_versions;
    update.latest_channel_message_ids = channels.latest_channel_messages;

    for (channel_id, participants) in channels.channel_participants {
        update
            .channel_participants
            .push(proto::ChannelParticipants {
                channel_id: channel_id.to_proto(),
                participant_user_ids: participants.into_iter().map(|id| id.to_proto()).collect(),
            });
    }

    for channel in channel_invites {
        update.channel_invitations.push(channel.to_proto());
    }

    update.hosted_projects = channels.hosted_projects;
    update.dev_servers = channels
        .dev_servers
        .into_iter()
        .map(|dev_server| dev_server.to_proto(pool.dev_server_status(dev_server.id)))
        .collect();
    update.remote_projects = channels.remote_projects;

    update
}

fn build_initial_contacts_update(
    contacts: Vec<db::Contact>,
    pool: &ConnectionPool,
) -> proto::UpdateContacts {
    let mut update = proto::UpdateContacts::default();

    for contact in contacts {
        match contact {
            db::Contact::Accepted { user_id, busy } => {
                update.contacts.push(contact_for_user(user_id, busy, &pool));
            }
            db::Contact::Outgoing { user_id } => update.outgoing_requests.push(user_id.to_proto()),
            db::Contact::Incoming { user_id } => {
                update
                    .incoming_requests
                    .push(proto::IncomingContactRequest {
                        requester_id: user_id.to_proto(),
                    })
            }
        }
    }

    update
}

fn contact_for_user(user_id: UserId, busy: bool, pool: &ConnectionPool) -> proto::Contact {
    proto::Contact {
        user_id: user_id.to_proto(),
        online: pool.is_user_online(user_id),
        busy,
    }
}

fn room_updated(room: &proto::Room, peer: &Peer) {
    broadcast(
        None,
        room.participants
            .iter()
            .filter_map(|participant| Some(participant.peer_id?.into())),
        |peer_id| {
            peer.send(
                peer_id,
                proto::RoomUpdated {
                    room: Some(room.clone()),
                },
            )
        },
    );
}

fn channel_updated(
    channel: &db::channel::Model,
    room: &proto::Room,
    peer: &Peer,
    pool: &ConnectionPool,
) {
    let participants = room
        .participants
        .iter()
        .map(|p| p.user_id)
        .collect::<Vec<_>>();

    broadcast(
        None,
        pool.channel_connection_ids(channel.root_id())
            .filter_map(|(channel_id, role)| {
                role.can_see_channel(channel.visibility).then(|| channel_id)
            }),
        |peer_id| {
            peer.send(
                peer_id,
                proto::UpdateChannels {
                    channel_participants: vec![proto::ChannelParticipants {
                        channel_id: channel.id.to_proto(),
                        participant_user_ids: participants.clone(),
                    }],
                    ..Default::default()
                },
            )
        },
    );
}

async fn update_dev_server_status(
    dev_server: &dev_server::Model,
    status: proto::DevServerStatus,
    session: &Session,
) {
    let pool = session.connection_pool().await;
    let connections = pool.channel_connection_ids(dev_server.channel_id);
    for (connection_id, _) in connections {
        session
            .peer
            .send(
                connection_id,
                proto::UpdateChannels {
                    dev_servers: vec![dev_server.to_proto(status)],
                    ..Default::default()
                },
            )
            .trace_err();
    }
}

async fn update_user_contacts(user_id: UserId, session: &Session) -> Result<()> {
    let db = session.db().await;

    let contacts = db.get_contacts(user_id).await?;
    let busy = db.is_user_busy(user_id).await?;

    let pool = session.connection_pool().await;
    let updated_contact = contact_for_user(user_id, busy, &pool);
    for contact in contacts {
        if let db::Contact::Accepted {
            user_id: contact_user_id,
            ..
        } = contact
        {
            for contact_conn_id in pool.user_connection_ids(contact_user_id) {
                session
                    .peer
                    .send(
                        contact_conn_id,
                        proto::UpdateContacts {
                            contacts: vec![updated_contact.clone()],
                            remove_contacts: Default::default(),
                            incoming_requests: Default::default(),
                            remove_incoming_requests: Default::default(),
                            outgoing_requests: Default::default(),
                            remove_outgoing_requests: Default::default(),
                        },
                    )
                    .trace_err();
            }
        }
    }
    Ok(())
}

<<<<<<< HEAD
async fn lost_dev_server_connection(session: &Session) -> Result<()> {
    log::info!("lost dev server connection, unsharing projects");
    let project_ids =  session.db().await.get_stale_dev_server_projects(session.connection_id).await?;

    for project_id in project_ids {
        // not unshare re-checks the connection ids match, so we get away with no transaction
        unshare_project_internal(project_id, &session).await?;
    }

    Ok(())
}

async fn leave_room_for_session(session: &UserSession) -> Result<()> {
=======
async fn leave_room_for_session(session: &UserSession, connection_id: ConnectionId) -> Result<()> {
>>>>>>> f327118e
    let mut contacts_to_update = HashSet::default();

    let room_id;
    let canceled_calls_to_user_ids;
    let live_kit_room;
    let delete_live_kit_room;
    let room;
    let channel;

    if let Some(mut left_room) = session.db().await.leave_room(connection_id).await? {
        contacts_to_update.insert(session.user_id());

        for project in left_room.left_projects.values() {
            project_left(project, session);
        }

        room_id = RoomId::from_proto(left_room.room.id);
        canceled_calls_to_user_ids = mem::take(&mut left_room.canceled_calls_to_user_ids);
        live_kit_room = mem::take(&mut left_room.room.live_kit_room);
        delete_live_kit_room = left_room.deleted;
        room = mem::take(&mut left_room.room);
        channel = mem::take(&mut left_room.channel);

        room_updated(&room, &session.peer);
    } else {
        return Ok(());
    }

    if let Some(channel) = channel {
        channel_updated(
            &channel,
            &room,
            &session.peer,
            &*session.connection_pool().await,
        );
    }

    {
        let pool = session.connection_pool().await;
        for canceled_user_id in canceled_calls_to_user_ids {
            for connection_id in pool.user_connection_ids(canceled_user_id) {
                session
                    .peer
                    .send(
                        connection_id,
                        proto::CallCanceled {
                            room_id: room_id.to_proto(),
                        },
                    )
                    .trace_err();
            }
            contacts_to_update.insert(canceled_user_id);
        }
    }

    for contact_user_id in contacts_to_update {
        update_user_contacts(contact_user_id, &session).await?;
    }

    if let Some(live_kit) = session.live_kit_client.as_ref() {
        live_kit
            .remove_participant(live_kit_room.clone(), session.user_id().to_string())
            .await
            .trace_err();

        if delete_live_kit_room {
            live_kit.delete_room(live_kit_room).await.trace_err();
        }
    }

    Ok(())
}

async fn leave_channel_buffers_for_session(session: &Session) -> Result<()> {
    let left_channel_buffers = session
        .db()
        .await
        .leave_channel_buffers(session.connection_id)
        .await?;

    for left_buffer in left_channel_buffers {
        channel_buffer_updated(
            session.connection_id,
            left_buffer.connections,
            &proto::UpdateChannelBufferCollaborators {
                channel_id: left_buffer.channel_id.to_proto(),
                collaborators: left_buffer.collaborators,
            },
            &session.peer,
        );
    }

    Ok(())
}

fn project_left(project: &db::LeftProject, session: &UserSession) {
    for connection_id in &project.connection_ids {
        if project.host_user_id == Some(session.user_id()) {
            session
                .peer
                .send(
                    *connection_id,
                    proto::UnshareProject {
                        project_id: project.id.to_proto(),
                    },
                )
                .trace_err();
        } else {
            session
                .peer
                .send(
                    *connection_id,
                    proto::RemoveProjectCollaborator {
                        project_id: project.id.to_proto(),
                        peer_id: Some(session.connection_id.into()),
                    },
                )
                .trace_err();
        }
    }
}

pub trait ResultExt {
    type Ok;

    fn trace_err(self) -> Option<Self::Ok>;
}

impl<T, E> ResultExt for Result<T, E>
where
    E: std::fmt::Debug,
{
    type Ok = T;

    #[track_caller]
    fn trace_err(self) -> Option<T> {
        match self {
            Ok(value) => Some(value),
            Err(error) => {
                tracing::error!("{:?}", error);
                None
            }
        }
    }
}<|MERGE_RESOLUTION|>--- conflicted
+++ resolved
@@ -457,7 +457,6 @@
             ))
             .add_request_handler(user_handler(
                 forward_mutating_project_request::<proto::ResolveCompletionDocumentation>,
-<<<<<<< HEAD
             ))
             .add_request_handler(user_handler(
                 forward_mutating_project_request::<proto::GetCodeActions>,
@@ -501,24 +500,6 @@
             .add_request_handler(user_handler(
                 forward_mutating_project_request::<proto::BlameBuffer>,
             ))
-=======
-            )
-            .add_request_handler(forward_mutating_project_request::<proto::GetCodeActions>)
-            .add_request_handler(forward_mutating_project_request::<proto::ApplyCodeAction>)
-            .add_request_handler(forward_mutating_project_request::<proto::PrepareRename>)
-            .add_request_handler(forward_mutating_project_request::<proto::PerformRename>)
-            .add_request_handler(forward_mutating_project_request::<proto::ReloadBuffers>)
-            .add_request_handler(forward_mutating_project_request::<proto::FormatBuffers>)
-            .add_request_handler(forward_mutating_project_request::<proto::CreateProjectEntry>)
-            .add_request_handler(forward_mutating_project_request::<proto::RenameProjectEntry>)
-            .add_request_handler(forward_mutating_project_request::<proto::CopyProjectEntry>)
-            .add_request_handler(forward_mutating_project_request::<proto::DeleteProjectEntry>)
-            .add_request_handler(forward_mutating_project_request::<proto::ExpandProjectEntry>)
-            .add_request_handler(forward_mutating_project_request::<proto::OnTypeFormatting>)
-            .add_request_handler(forward_mutating_project_request::<proto::SaveBuffer>)
-            .add_request_handler(forward_mutating_project_request::<proto::BlameBuffer>)
-            .add_request_handler(forward_mutating_project_request::<proto::MultiLspQuery>)
->>>>>>> f327118e
             .add_message_handler(create_buffer_for_peer)
             .add_request_handler(update_buffer)
             .add_message_handler(broadcast_project_message_from_host::<proto::RefreshInlayHints>)
@@ -1374,13 +1355,12 @@
 
     futures::select_biased! {
         _ = executor.sleep(RECONNECT_TIMEOUT).fuse() => {
-<<<<<<< HEAD
             match &session.principal {
                 Principal::User(_) | Principal::Impersonated{ user: _, admin:_ } => {
                     let session = session.for_user().unwrap();
 
                     log::info!("connection lost, removing all resources for user:{}, connection:{:?}", session.user_id(), session.connection_id);
-                    leave_room_for_session(&session).await.trace_err();
+                    leave_room_for_session(&session, session.connection_id).await.trace_err();
                     leave_channel_buffers_for_session(&session)
                         .await
                         .trace_err();
@@ -1394,23 +1374,6 @@
                         if let Some(room) = db.decline_call(None, session.user_id()).await.trace_err().flatten() {
                             room_updated(&room, &session.peer);
                         }
-=======
-            if let Some(session) = session.for_user() {
-                log::info!("connection lost, removing all resources for user:{}, connection:{:?}", session.user_id(), session.connection_id);
-                leave_room_for_session(&session, session.connection_id).await.trace_err();
-                leave_channel_buffers_for_session(&session)
-                    .await
-                    .trace_err();
-
-                if !session
-                    .connection_pool()
-                    .await
-                    .is_user_online(session.user_id())
-                {
-                    let db = session.db().await;
-                    if let Some(room) = db.decline_call(None, session.user_id()).await.trace_err().flatten() {
-                        room_updated(&room, &session.peer);
->>>>>>> f327118e
                     }
 
                     update_user_contacts(session.user_id(), &session).await?;
@@ -4725,7 +4688,6 @@
     Ok(())
 }
 
-<<<<<<< HEAD
 async fn lost_dev_server_connection(session: &Session) -> Result<()> {
     log::info!("lost dev server connection, unsharing projects");
     let project_ids =  session.db().await.get_stale_dev_server_projects(session.connection_id).await?;
@@ -4738,10 +4700,7 @@
     Ok(())
 }
 
-async fn leave_room_for_session(session: &UserSession) -> Result<()> {
-=======
 async fn leave_room_for_session(session: &UserSession, connection_id: ConnectionId) -> Result<()> {
->>>>>>> f327118e
     let mut contacts_to_update = HashSet::default();
 
     let room_id;
