--- conflicted
+++ resolved
@@ -6,11 +6,7 @@
         rect::RectF,
         vector::{vec2f, Vector2F},
     },
-<<<<<<< HEAD
-    scene, Element, LayoutContext, SizeConstraint, ViewContext,
-=======
     scene, Element, SizeConstraint, ViewContext,
->>>>>>> c3a3543e
 };
 use schemars::JsonSchema;
 use serde_derive::Deserialize;
@@ -76,11 +72,7 @@
         _visible_bounds: RectF,
         svg: &mut Self::LayoutState,
         _: &mut V,
-<<<<<<< HEAD
-        cx: &mut PaintContext<V>,
-=======
         cx: &mut ViewContext<V>,
->>>>>>> c3a3543e
     ) {
         if let Some(svg) = svg.clone() {
             cx.scene().push_icon(scene::Icon {
